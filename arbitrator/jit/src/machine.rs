--- conflicted
+++ resolved
@@ -5,14 +5,8 @@
     arbcompress, caller_env::GoRuntimeState, program, socket, stylus_backend::CothreadHandler,
     wasip1_stub, wavmio, Opts,
 };
-<<<<<<< HEAD
-use arbutil::{Bytes32, Color};
+use arbutil::{Bytes32, {Color}, PreimageType};
 use eyre::{bail, ErrReport, Result, WrapErr};
-=======
-
-use arbutil::{Color, PreimageType};
-use eyre::{bail, Result, WrapErr};
->>>>>>> a20a1c70
 use sha3::{Digest, Keccak256};
 use std::{
     collections::{BTreeMap, HashMap},
@@ -71,7 +65,6 @@
         };
     }
     let imports = imports! {
-<<<<<<< HEAD
         "arbcompress" => {
             "brotli_compress" => func!(arbcompress::brotli_compress),
             "brotli_decompress" => func!(arbcompress::brotli_decompress),
@@ -83,7 +76,13 @@
             "setGlobalStateU64" => func!(wavmio::set_global_state_u64),
             "readInboxMessage" => func!(wavmio::read_inbox_message),
             "readDelayedInboxMessage" => func!(wavmio::read_delayed_inbox_message),
-            "resolvePreImage" => func!(wavmio::resolve_preimage),
+            "resolvePreImage" => {
+                #[allow(deprecated)] // we're just keeping this around until we no longer need to validate old replay binaries
+                {
+                    func!(wavmio::resolve_keccak_preimage)
+                }
+            },
+            "resolveTypedPreimage" => func!(wavmio::resolve_typed_preimage),
         },
         "wasi_snapshot_preview1" => {
             "proc_exit" => func!(wasip1_stub::proc_exit),
@@ -131,54 +130,6 @@
             "create_stylus_config" => func!(program::create_stylus_config),
             "create_evm_data" => func!(program::create_evm_data),
             "activate" => func!(program::activate),
-=======
-        "go" => {
-            "debug" => native!(runtime::go_debug),
-
-            "runtime.resetMemoryDataView" => native!(runtime::reset_memory_data_view),
-            "runtime.wasmExit" => func!(runtime::wasm_exit),
-            "runtime.wasmWrite" => func!(runtime::wasm_write),
-            "runtime.nanotime1" => func!(runtime::nanotime1),
-            "runtime.walltime" => func!(runtime::walltime),
-            "runtime.walltime1" => func!(runtime::walltime1),
-            "runtime.scheduleTimeoutEvent" => func!(runtime::schedule_timeout_event),
-            "runtime.clearTimeoutEvent" => func!(runtime::clear_timeout_event),
-            "runtime.getRandomData" => func!(runtime::get_random_data),
-
-            "syscall/js.finalizeRef" => func!(syscall::js_finalize_ref),
-            "syscall/js.stringVal" => func!(syscall::js_string_val),
-            "syscall/js.valueGet" => func!(syscall::js_value_get),
-            "syscall/js.valueSet" => func!(syscall::js_value_set),
-            "syscall/js.valueDelete" => func!(syscall::js_value_delete),
-            "syscall/js.valueIndex" => func!(syscall::js_value_index),
-            "syscall/js.valueSetIndex" => func!(syscall::js_value_set_index),
-            "syscall/js.valueCall" => func!(syscall::js_value_call),
-            "syscall/js.valueInvoke" => func!(syscall::js_value_invoke),
-            "syscall/js.valueNew" => func!(syscall::js_value_new),
-            "syscall/js.valueLength" => func!(syscall::js_value_length),
-            "syscall/js.valuePrepareString" => func!(syscall::js_value_prepare_string),
-            "syscall/js.valueLoadString" => func!(syscall::js_value_load_string),
-            "syscall/js.valueInstanceOf" => func!(syscall::js_value_instance_of),
-            "syscall/js.copyBytesToGo" => func!(syscall::js_copy_bytes_to_go),
-            "syscall/js.copyBytesToJS" => func!(syscall::js_copy_bytes_to_js),
-
-            "github.com/offchainlabs/nitro/wavmio.getGlobalStateBytes32" => func!(wavmio::get_global_state_bytes32),
-            "github.com/offchainlabs/nitro/wavmio.setGlobalStateBytes32" => func!(wavmio::set_global_state_bytes32),
-            "github.com/offchainlabs/nitro/wavmio.getGlobalStateU64" => func!(wavmio::get_global_state_u64),
-            "github.com/offchainlabs/nitro/wavmio.setGlobalStateU64" => func!(wavmio::set_global_state_u64),
-            "github.com/offchainlabs/nitro/wavmio.readInboxMessage" => func!(wavmio::read_inbox_message),
-            "github.com/offchainlabs/nitro/wavmio.readDelayedInboxMessage" => func!(wavmio::read_delayed_inbox_message),
-            "github.com/offchainlabs/nitro/wavmio.resolvePreImage" => {
-                #[allow(deprecated)] // we're just keeping this around until we no longer need to validate old replay binaries
-                {
-                    func!(wavmio::resolve_keccak_preimage)
-                }
-            },
-            "github.com/offchainlabs/nitro/wavmio.resolveTypedPreimage" => func!(wavmio::resolve_typed_preimage),
-
-            "github.com/offchainlabs/nitro/arbcompress.brotliCompress" => func!(arbcompress::brotli_compress),
-            "github.com/offchainlabs/nitro/arbcompress.brotliDecompress" => func!(arbcompress::brotli_decompress),
->>>>>>> a20a1c70
         },
     };
 
@@ -233,12 +184,8 @@
 
 pub type WasmEnvMut<'a> = FunctionEnvMut<'a, WasmEnv>;
 pub type Inbox = BTreeMap<u64, Vec<u8>>;
-<<<<<<< HEAD
-pub type Oracle = BTreeMap<Bytes32, Vec<u8>>;
+pub type Preimages = BTreeMap<PreimageType, BTreeMap<Bytes32, Vec<u8>>>;
 pub type ModuleAsm = Arc<[u8]>;
-=======
-pub type Preimages = BTreeMap<PreimageType, BTreeMap<[u8; 32], Vec<u8>>>;
->>>>>>> a20a1c70
 
 #[derive(Default)]
 pub struct WasmEnv {
@@ -251,13 +198,9 @@
     /// An ordered list of the 32-byte globals
     pub large_globals: [Bytes32; 2],
     /// An oracle allowing the prover to reverse keccak256
-<<<<<<< HEAD
-    pub preimages: Oracle,
+    pub preimages: Preimages,
     /// A collection of programs called during the course of execution
     pub module_asms: HashMap<Bytes32, ModuleAsm>,
-=======
-    pub preimages: Preimages,
->>>>>>> a20a1c70
     /// The sequencer inbox's messages
     pub sequencer_messages: Inbox,
     /// The delayed inbox's messages
@@ -377,11 +320,6 @@
     pub debug: bool,
     /// Mechanism for asking for preimages and returning results
     pub socket: Option<(BufWriter<TcpStream>, BufReader<TcpStream>)>,
-<<<<<<< HEAD
-    /// The last preimage received over the socket
-    pub last_preimage: Option<(Bytes32, Vec<u8>)>,
-=======
->>>>>>> a20a1c70
     /// A timestamp that helps with printing at various moments
     pub timestamp: Instant,
     /// How long to wait on any child threads to compute a result
