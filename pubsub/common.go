package pubsub

import (
	"context"
	"fmt"
	"strings"

	"github.com/redis/go-redis/v9"

	"github.com/ethereum/go-ethereum/log"
)

<<<<<<< HEAD
func ResultKeyFor(streamName, id string) string { return fmt.Sprintf("%s.%s", streamName, id) }
func ErrorKeyFor(streamName, id string) string  { return fmt.Sprintf("%s.%s.error", streamName, id) }
=======
// Make sure to never start the key with stream name, as we use patterns like "--check-streams=streamname-*"
// to scrape stream with redis export.
// https://github.com/oliver006/redis_exporter/blob/71dbe37fb14a4ae2537c1790a239dc1e568ffba5/main.go#L68
func ResultKeyFor(streamName, id string) string {
	return fmt.Sprintf("result-key:%s.%s", streamName, id)
}
>>>>>>> 2fc6121f

// CreateStream tries to create stream with given name, if it already exists
// does not return an error.
func CreateStream(ctx context.Context, streamName string, client redis.UniversalClient) error {
	_, err := client.XGroupCreateMkStream(ctx, streamName, streamName, "$").Result()
	if err != nil && !StreamExists(ctx, streamName, client) {
		return err
	}
	return nil
}

// StreamExists returns whether there are any consumer group for specified
// redis stream.
func StreamExists(ctx context.Context, streamName string, client redis.UniversalClient) bool {
	got, err := client.Do(ctx, "XINFO", "STREAM", streamName).Result()
	if err != nil {
		if !strings.Contains(err.Error(), "no such key") {
			log.Error("redis error", "err", err, "searching stream", streamName)
		}
		return false
	}
	return got != nil
}<|MERGE_RESOLUTION|>--- conflicted
+++ resolved
@@ -10,17 +10,15 @@
 	"github.com/ethereum/go-ethereum/log"
 )
 
-<<<<<<< HEAD
-func ResultKeyFor(streamName, id string) string { return fmt.Sprintf("%s.%s", streamName, id) }
-func ErrorKeyFor(streamName, id string) string  { return fmt.Sprintf("%s.%s.error", streamName, id) }
-=======
 // Make sure to never start the key with stream name, as we use patterns like "--check-streams=streamname-*"
 // to scrape stream with redis export.
 // https://github.com/oliver006/redis_exporter/blob/71dbe37fb14a4ae2537c1790a239dc1e568ffba5/main.go#L68
 func ResultKeyFor(streamName, id string) string {
 	return fmt.Sprintf("result-key:%s.%s", streamName, id)
 }
->>>>>>> 2fc6121f
+func ErrorKeyFor(streamName, id string) string {
+	return fmt.Sprintf("error-key:%s.%s.error", streamName, id)
+}
 
 // CreateStream tries to create stream with given name, if it already exists
 // does not return an error.
