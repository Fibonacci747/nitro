--- conflicted
+++ resolved
@@ -281,11 +281,7 @@
 	return createTestL1BlockChainWithConfig(t, l1info, nil)
 }
 
-<<<<<<< HEAD
-func getTestStackConfig(t *testing.T, dataDir string) *node.Config {
-=======
-func stackConfigForTest(t *testing.T) *node.Config {
->>>>>>> 0b32740d
+func stackConfigForTest(t *testing.T, dataDir string) *node.Config {
 	stackConfig := node.DefaultConfig
 	stackConfig.HTTPPort = 0
 	stackConfig.WSPort = 0
@@ -389,11 +385,7 @@
 		l1info = NewL1TestInfo(t)
 	}
 	if stackConfig == nil {
-<<<<<<< HEAD
-		stackConfig = getTestStackConfig(t, "")
-=======
-		stackConfig = stackConfigForTest(t)
->>>>>>> 0b32740d
+		stackConfig = stackConfigForTest(t, "")
 	}
 	l1info.GenerateAccount("Faucet")
 
@@ -711,11 +703,7 @@
 	l1client := ethclient.NewClient(l1rpcClient)
 
 	if stackConfig == nil {
-<<<<<<< HEAD
-		stackConfig = getTestStackConfig(t, "")
-=======
-		stackConfig = stackConfigForTest(t)
->>>>>>> 0b32740d
+		stackConfig = stackConfigForTest(t, "")
 	}
 	l2stack, err := node.New(stackConfig)
 	Require(t, err)
