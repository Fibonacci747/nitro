// Copyright 2021-2022, Offchain Labs, Inc.
// For license information, see https://github.com/nitro/blob/master/LICENSE

package arbtest

import (
	"context"
	"fmt"
	"math/big"
	"os"
	"testing"
	"time"

	"github.com/ethereum/go-ethereum/accounts/abi/bind"
	"github.com/ethereum/go-ethereum/core/types"
	"github.com/ethereum/go-ethereum/params"
	"github.com/offchainlabs/nitro/arbcompress"
	"github.com/offchainlabs/nitro/arbnode"
	"github.com/offchainlabs/nitro/arbos/l1pricing"

	"github.com/ethereum/go-ethereum/common"
	"github.com/offchainlabs/nitro/solgen/go/precompilesgen"
	"github.com/offchainlabs/nitro/util/arbmath"
	"github.com/offchainlabs/nitro/util/colors"
)

func TestSequencerFeePaid(t *testing.T) {
	t.Parallel()
	ctx, cancel := context.WithCancel(context.Background())
	defer cancel()
	l2info, _, l2client, _, _, _, stack := CreateTestNodeOnL1(t, ctx, true)
	defer stack.Close()

	callOpts := l2info.GetDefaultCallOpts("Owner", ctx)

	// get the network fee account
	arbOwnerPublic, err := precompilesgen.NewArbOwnerPublic(common.HexToAddress("0x6b"), l2client)
	Require(t, err, "could not deploy ArbOwner contract")
	arbGasInfo, err := precompilesgen.NewArbGasInfo(common.HexToAddress("0x6c"), l2client)
	Require(t, err, "could not deploy ArbOwner contract")
	networkFeeAccount, err := arbOwnerPublic.GetNetworkFeeAccount(callOpts)
	Require(t, err, "could not get the network fee account")

	l1Estimate, err := arbGasInfo.GetL1BaseFeeEstimate(callOpts)
	Require(t, err)
	networkBefore := GetBalance(t, ctx, l2client, networkFeeAccount)

	l2info.GasPrice = GetBaseFee(t, l2client, ctx)
	tx, receipt := TransferBalance(t, "Faucet", "Faucet", big.NewInt(0), l2info, l2client, ctx)
	txSize := compressedTxSize(t, tx)

	networkAfter := GetBalance(t, ctx, l2client, networkFeeAccount)
	l1Charge := arbmath.BigMulByUint(l2info.GasPrice, receipt.GasUsedForL1)

	networkRevenue := arbmath.BigSub(networkAfter, networkBefore)
	gasUsedForL2 := receipt.GasUsed - receipt.GasUsedForL1
	if !arbmath.BigEquals(networkRevenue, arbmath.BigMulByUint(tx.GasPrice(), gasUsedForL2)) {
		Fail(t, "network didn't receive expected payment")
	}

	l1GasBought := arbmath.BigDiv(l1Charge, l1Estimate).Uint64()
	l1GasActual := txSize * params.TxDataNonZeroGasEIP2028

	colors.PrintBlue("bytes ", l1GasBought/params.TxDataNonZeroGasEIP2028, txSize)

	if l1GasBought != l1GasActual {
		Fail(t, "the sequencer's future revenue does not match its costs", l1GasBought, l1GasActual)
	}
}

func testSequencerPriceAdjustsFrom(t *testing.T, initialEstimate uint64) {
	t.Parallel()

	f, err := os.Create(fmt.Sprintf("testSequencerPriceAdjustsFrom%v.csv", initialEstimate))
	Require(t, err)
	defer func() { Require(t, f.Close()) }()

	ctx, cancel := context.WithCancel(context.Background())
	defer cancel()

	chainConfig := params.ArbitrumDevTestChainConfig()
	conf := arbnode.ConfigDefaultL1Test()
	conf.DelayedSequencer.FinalizeDistance = 1

	l2info, node, l2client, l1info, _, l1client, stack := CreateTestNodeOnL1WithConfig(t, ctx, true, conf, chainConfig)
	defer stack.Close()

	ownerAuth := l2info.GetDefaultTransactOpts("Owner", ctx)

	// make ownerAuth a chain owner
	arbdebug, err := precompilesgen.NewArbDebug(common.HexToAddress("0xff"), l2client)
	Require(t, err)
	tx, err := arbdebug.BecomeChainOwner(&ownerAuth)
	Require(t, err)
	_, err = EnsureTxSucceeded(ctx, l2client, tx)

	// use ownerAuth to set the L1 price per unit
	Require(t, err)
	arbOwner, err := precompilesgen.NewArbOwner(common.HexToAddress("0x70"), l2client)
	Require(t, err)
	tx, err = arbOwner.SetL1PricePerUnit(&ownerAuth, new(big.Int).SetUint64(initialEstimate))
	Require(t, err)
	_, err = WaitForTx(ctx, l2client, tx.Hash(), time.Second*5)
	Require(t, err)

	arbGasInfo, err := precompilesgen.NewArbGasInfo(common.HexToAddress("0x6c"), l2client)
	Require(t, err)
	lastEstimate, err := arbGasInfo.GetL1BaseFeeEstimate(&bind.CallOpts{Context: ctx})
	Require(t, err)
	lastBatchCount, err := node.InboxTracker.GetBatchCount()
	Require(t, err)
	l1Header, err := l1client.HeaderByNumber(ctx, nil)
	Require(t, err)

<<<<<<< HEAD
	batchPosterBalanceBefore := GetBalance(t, ctx, l2client, l1pricing.BatchPosterAddress)
	rewardBalanceBefore := GetBalance(t, ctx, l2client, l1pricing.BatchPosterAddress)
=======
	rewardRecipientBalanceBefore := GetBalance(t, ctx, l2client, l1pricing.BatchPosterAddress)
>>>>>>> d13da6a1
	timesPriceAdjusted := 0

	colors.PrintBlue("Initial values")
	colors.PrintBlue("    L1 base fee ", l1Header.BaseFee)
	colors.PrintBlue("    L1 estimate ", lastEstimate)

	numRetrogradeMoves := 0
	for i := 0; i < 256; i++ {
		tx, receipt := TransferBalance(t, "Owner", "Owner", common.Big1, l2info, l2client, ctx)
		header, err := l2client.HeaderByHash(ctx, receipt.BlockHash)
		Require(t, err)

		units := compressedTxSize(t, tx) * params.TxDataNonZeroGasEIP2028
		estimatedL1FeePerUnit := arbmath.BigDivByUint(arbmath.BigMulByUint(header.BaseFee, receipt.GasUsedForL1), units)

		if !arbmath.BigEquals(lastEstimate, estimatedL1FeePerUnit) {
			l1Header, err = l1client.HeaderByNumber(ctx, nil)
			Require(t, err)

			callOpts := &bind.CallOpts{Context: ctx, BlockNumber: receipt.BlockNumber}
			actualL1FeePerUnit, err := arbGasInfo.GetL1BaseFeeEstimate(callOpts)
			Require(t, err)
			surplus, err := arbGasInfo.GetL1PricingSurplus(callOpts)
			Require(t, err)

			colors.PrintGrey("ArbOS updated its L1 estimate")
			colors.PrintGrey("    L1 base fee ", l1Header.BaseFee)
			colors.PrintGrey("    L1 estimate ", lastEstimate, " ➤ ", estimatedL1FeePerUnit, " = ", actualL1FeePerUnit)
			colors.PrintGrey("    Surplus ", surplus)
			fmt.Fprintln(f, i, ",", l1Header.BaseFee, ",", lastEstimate, ",", estimatedL1FeePerUnit, ",", actualL1FeePerUnit, ",", surplus)

			oldDiff := arbmath.BigAbs(arbmath.BigSub(lastEstimate, l1Header.BaseFee))
			newDiff := arbmath.BigAbs(arbmath.BigSub(actualL1FeePerUnit, l1Header.BaseFee))

			if timesPriceAdjusted > 0 && arbmath.BigGreaterThan(newDiff, oldDiff) && surplus.Sign() == arbmath.BigSub(actualL1FeePerUnit, l1Header.BaseFee).Sign() {
				numRetrogradeMoves++
				if numRetrogradeMoves > 1 {
					Fail(t, "L1 gas price estimate should tend toward the basefee", timesPriceAdjusted, newDiff, oldDiff, lastEstimate, estimatedL1FeePerUnit, l1Header.BaseFee, actualL1FeePerUnit, surplus)
				}
			} else {
				numRetrogradeMoves = 0
			}
			diff := arbmath.BigAbs(arbmath.BigSub(actualL1FeePerUnit, estimatedL1FeePerUnit))
			maxDiffToAllow := arbmath.BigDivByUint(actualL1FeePerUnit, 100)
			if arbmath.BigLessThan(maxDiffToAllow, diff) { // verify that estimates is within 1% of actual
				Fail(t, "New L1 estimate differs too much from receipt")
			}
			if arbmath.BigEquals(actualL1FeePerUnit, common.Big0) {
				Fail(t, "Estimate is zero", i)
			}
			lastEstimate = actualL1FeePerUnit
			timesPriceAdjusted++
		}

		if i%16 == 0 {
			// see that the inbox advances

			for j := 16; j > 0; j-- {
				newBatchCount, err := node.InboxTracker.GetBatchCount()
				Require(t, err)
				if newBatchCount > lastBatchCount {
					colors.PrintGrey("posted new batch ", newBatchCount)
					lastBatchCount = newBatchCount
					break
				}
				if j == 1 {
					Fail(t, "batch count didn't update in time")
				}
				time.Sleep(time.Millisecond * 100)
			}
		}
	}

<<<<<<< HEAD
	batchPoster := l1info.GetAddress("Sequencer")
	batchPosterBalanceAfter := GetBalance(t, ctx, l2client, batchPoster)
	rewardBalanceAfter := GetBalance(t, ctx, l2client, l1pricing.BatchPosterAddress)
	colors.PrintMint("batch poster balance ", batchPosterBalanceBefore, " ➤ ", batchPosterBalanceAfter)
	colors.PrintMint("reward balance       ", rewardBalanceBefore, " ➤ ", rewardBalanceAfter)
	colors.PrintMint("price changes        ", timesPriceAdjusted)
=======
	rewardRecipientBalanceAfter := GetBalance(t, ctx, l2client, l1pricing.BatchPosterAddress)
	colors.PrintMint("reward recipient balance ", rewardRecipientBalanceBefore, " ➤ ", rewardRecipientBalanceAfter)
	colors.PrintMint("price changes     ", timesPriceAdjusted)
>>>>>>> d13da6a1

	if timesPriceAdjusted == 0 {
		Fail(t, "L1 gas price estimate never adjusted")
	}
<<<<<<< HEAD
	if !arbmath.BigGreaterThan(batchPosterBalanceAfter, batchPosterBalanceBefore) {
		Fail(t, "batch poster didn't get paid")
=======
	if !arbmath.BigGreaterThan(rewardRecipientBalanceAfter, rewardRecipientBalanceBefore) {
		Fail(t, "reward recipient didn't get paid")
	}

	arbAggregator, err := precompilesgen.NewArbAggregator(common.HexToAddress("0x6d"), l2client)
	Require(t, err)
	batchPosterAddresses, err := arbAggregator.GetBatchPosters(&bind.CallOpts{Context: ctx})
	Require(t, err)
	numReimbursed := 0
	for _, bpAddr := range batchPosterAddresses {
		if bpAddr != common.HexToAddress("A4b000000000000000000073657175656e636572") && bpAddr != l1pricing.L1PricerFundsPoolAddress {
			numReimbursed++
			bal, err := l1client.BalanceAt(ctx, bpAddr, nil)
			Require(t, err)
			if bal.Sign() == 0 {
				Fail(t, "Batch poster balance is zero for", bpAddr)
			}
		}
	}
	if numReimbursed != 1 {
		Fail(t, "Wrong number of batch posters were reimbursed", numReimbursed)
>>>>>>> d13da6a1
	}
}

func TestSequencerPriceAdjustsFrom1Gwei(t *testing.T) {
	testSequencerPriceAdjustsFrom(t, params.GWei)
}

func TestSequencerPriceAdjustsFrom2Gwei(t *testing.T) {
	testSequencerPriceAdjustsFrom(t, 2*params.GWei)
}

func TestSequencerPriceAdjustsFrom5Gwei(t *testing.T) {
	testSequencerPriceAdjustsFrom(t, 5*params.GWei)
}

func TestSequencerPriceAdjustsFrom10Gwei(t *testing.T) {
	testSequencerPriceAdjustsFrom(t, 10*params.GWei)
}

func TestSequencerPriceAdjustsFrom25Gwei(t *testing.T) {
	testSequencerPriceAdjustsFrom(t, 25*params.GWei)
}

func compressedTxSize(t *testing.T, tx *types.Transaction) uint64 {
	txBin, err := tx.MarshalBinary()
	Require(t, err)
	compressed, err := arbcompress.CompressFast(txBin)
	Require(t, err)
	return uint64(len(compressed))
}<|MERGE_RESOLUTION|>--- conflicted
+++ resolved
@@ -82,7 +82,7 @@
 	conf := arbnode.ConfigDefaultL1Test()
 	conf.DelayedSequencer.FinalizeDistance = 1
 
-	l2info, node, l2client, l1info, _, l1client, stack := CreateTestNodeOnL1WithConfig(t, ctx, true, conf, chainConfig)
+	l2info, node, l2client, _, _, l1client, stack := CreateTestNodeOnL1WithConfig(t, ctx, true, conf, chainConfig)
 	defer stack.Close()
 
 	ownerAuth := l2info.GetDefaultTransactOpts("Owner", ctx)
@@ -112,12 +112,7 @@
 	l1Header, err := l1client.HeaderByNumber(ctx, nil)
 	Require(t, err)
 
-<<<<<<< HEAD
-	batchPosterBalanceBefore := GetBalance(t, ctx, l2client, l1pricing.BatchPosterAddress)
-	rewardBalanceBefore := GetBalance(t, ctx, l2client, l1pricing.BatchPosterAddress)
-=======
 	rewardRecipientBalanceBefore := GetBalance(t, ctx, l2client, l1pricing.BatchPosterAddress)
->>>>>>> d13da6a1
 	timesPriceAdjusted := 0
 
 	colors.PrintBlue("Initial values")
@@ -191,26 +186,13 @@
 		}
 	}
 
-<<<<<<< HEAD
-	batchPoster := l1info.GetAddress("Sequencer")
-	batchPosterBalanceAfter := GetBalance(t, ctx, l2client, batchPoster)
-	rewardBalanceAfter := GetBalance(t, ctx, l2client, l1pricing.BatchPosterAddress)
-	colors.PrintMint("batch poster balance ", batchPosterBalanceBefore, " ➤ ", batchPosterBalanceAfter)
-	colors.PrintMint("reward balance       ", rewardBalanceBefore, " ➤ ", rewardBalanceAfter)
-	colors.PrintMint("price changes        ", timesPriceAdjusted)
-=======
 	rewardRecipientBalanceAfter := GetBalance(t, ctx, l2client, l1pricing.BatchPosterAddress)
 	colors.PrintMint("reward recipient balance ", rewardRecipientBalanceBefore, " ➤ ", rewardRecipientBalanceAfter)
 	colors.PrintMint("price changes     ", timesPriceAdjusted)
->>>>>>> d13da6a1
 
 	if timesPriceAdjusted == 0 {
 		Fail(t, "L1 gas price estimate never adjusted")
 	}
-<<<<<<< HEAD
-	if !arbmath.BigGreaterThan(batchPosterBalanceAfter, batchPosterBalanceBefore) {
-		Fail(t, "batch poster didn't get paid")
-=======
 	if !arbmath.BigGreaterThan(rewardRecipientBalanceAfter, rewardRecipientBalanceBefore) {
 		Fail(t, "reward recipient didn't get paid")
 	}
@@ -221,7 +203,7 @@
 	Require(t, err)
 	numReimbursed := 0
 	for _, bpAddr := range batchPosterAddresses {
-		if bpAddr != common.HexToAddress("A4b000000000000000000073657175656e636572") && bpAddr != l1pricing.L1PricerFundsPoolAddress {
+		if bpAddr != l1pricing.BatchPosterAddress && bpAddr != l1pricing.L1PricerFundsPoolAddress {
 			numReimbursed++
 			bal, err := l1client.BalanceAt(ctx, bpAddr, nil)
 			Require(t, err)
@@ -232,7 +214,6 @@
 	}
 	if numReimbursed != 1 {
 		Fail(t, "Wrong number of batch posters were reimbursed", numReimbursed)
->>>>>>> d13da6a1
 	}
 }
 
