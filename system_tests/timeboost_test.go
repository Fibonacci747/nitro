--- conflicted
+++ resolved
@@ -47,11 +47,7 @@
 	"github.com/offchainlabs/nitro/util/redisutil"
 	"github.com/offchainlabs/nitro/util/rpcclient"
 	"github.com/offchainlabs/nitro/util/stopwaiter"
-<<<<<<< HEAD
 	"github.com/offchainlabs/nitro/util/testhelpers"
-	"github.com/stretchr/testify/require"
-=======
->>>>>>> a77252f9
 )
 
 func dbKey(prefix []byte, pos uint64) []byte {
@@ -208,12 +204,8 @@
 		latestL2, err := builder.L2.Client.BlockNumber(ctx)
 		Require(t, err)
 		// Clean BlockMetadata from arbDB so that we can modify it at will
-<<<<<<< HEAD
 		Require(t, arbDb.Delete(dbKey([]byte("t"), latestL2)))
-=======
-		Require(t, arbDb.Delete(blockMetadataInputFeedKey(latestL2)))
 		// #nosec G115
->>>>>>> a77252f9
 		if latestL2 > uint64(end)+10 {
 			break
 		}
@@ -227,11 +219,7 @@
 			RawMetadata: []byte{0, uint8(i)},
 		}
 		sampleBulkData = append(sampleBulkData, sampleData)
-<<<<<<< HEAD
 		Require(t, arbDb.Put(dbKey([]byte("t"), sampleData.BlockNumber), sampleData.RawMetadata))
-=======
-		Require(t, arbDb.Put(blockMetadataInputFeedKey(sampleData.BlockNumber), sampleData.RawMetadata))
->>>>>>> a77252f9
 	}
 
 	l2rpc := builder.L2.Stack.Attach()
@@ -253,11 +241,7 @@
 
 	// Test that without cache the result returned is always in sync with ArbDB
 	sampleBulkData[0].RawMetadata = []byte{1, 11}
-<<<<<<< HEAD
 	Require(t, arbDb.Put(dbKey([]byte("t"), 1), sampleBulkData[0].RawMetadata))
-=======
-	Require(t, arbDb.Put(blockMetadataInputFeedKey(1), sampleBulkData[0].RawMetadata))
->>>>>>> a77252f9
 
 	err = l2rpc.CallContext(ctx, &result, "arb_getRawBlockMetadata", rpc.BlockNumber(1), rpc.BlockNumber(1))
 	Require(t, err)
@@ -278,11 +262,7 @@
 
 	arbDb = builder.L2.ConsensusNode.ArbDB
 	updatedBlockMetadata := []byte{2, 12}
-<<<<<<< HEAD
 	Require(t, arbDb.Put(dbKey([]byte("t"), 1), updatedBlockMetadata))
-=======
-	Require(t, arbDb.Put(blockMetadataInputFeedKey(1), updatedBlockMetadata))
->>>>>>> a77252f9
 
 	err = l2rpc.CallContext(ctx, &result, "arb_getRawBlockMetadata", rpc.BlockNumber(1), rpc.BlockNumber(1))
 	Require(t, err)
