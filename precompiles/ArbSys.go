--- conflicted
+++ resolved
@@ -31,12 +31,8 @@
 	return evm.Context.BlockNumber, nil
 }
 
-<<<<<<< HEAD
 // Gets the L2 block hash, if sufficiently recent
-func (con *ArbSys) ArbBlockHash(c ctx, evm mech, arbBlockNumber *big.Int) ([32]byte, error) {
-=======
 func (con *ArbSys) ArbBlockHash(c ctx, evm mech, arbBlockNumber *big.Int) (bytes32, error) {
->>>>>>> 55b34f71
 	if !arbBlockNumber.IsUint64() {
 		return bytes32{}, InvalidBlockNum
 	}
@@ -156,12 +152,8 @@
 	return sendHash.Big(), err
 }
 
-<<<<<<< HEAD
 // Gets the root, size, and partials of the outbox Merkle tree state (caller must be the 0 address)
-func (con ArbSys) SendMerkleTreeState(c ctx, evm mech) (huge, [32]byte, [][32]byte, error) {
-=======
 func (con ArbSys) SendMerkleTreeState(c ctx, evm mech) (huge, bytes32, []bytes32, error) {
->>>>>>> 55b34f71
 	if c.caller != (addr{}) {
 		return nil, bytes32{}, nil, errors.New("method can only be called by address zero")
 	}
