--- conflicted
+++ resolved
@@ -809,26 +809,16 @@
 }
 
 // Merge merges the vertex with its presumptive successor.
-<<<<<<< HEAD
-func (v *ChallengeVertex) Merge(tx *ActiveTx, newPrev *ChallengeVertex, proof []common.Hash, validator common.Address) error {
-=======
-func (v *ChallengeVertex) Merge(tx *ActiveTx, mergingTo *ChallengeVertex, proof []common.Hash, challenger common.Address) error {
->>>>>>> 5e2ce6d2
+func (v *ChallengeVertex) Merge(tx *ActiveTx, mergingTo *ChallengeVertex, proof []common.Hash, validator common.Address) error {
 	tx.verifyReadWrite()
 	if !mergingTo.eligibleForNewSuccessor() {
 		return ErrPastDeadline
 	}
-<<<<<<< HEAD
-	if v.Prev != newPrev.Prev {
-		log.Infof("trying to merge %d %#x failed: v.prev %d != newprev.prev %d\n", v.Commitment.Height, v.Commitment.Merkle, v.Prev.Commitment.Height, newPrev.Prev.Commitment.Height)
-		return ErrInvalidOp
-=======
 	// The vertex we are merging to should be the mandatory bisection point
 	// of the current vertex's height and its parent's height.
 	bisectionPoint, err := util.BisectionPoint(v.Prev.Commitment.Height, v.Commitment.Height)
 	if err != nil {
 		return err
->>>>>>> 5e2ce6d2
 	}
 	if mergingTo.Commitment.Height != bisectionPoint {
 		return ErrInvalidHeight
@@ -842,17 +832,10 @@
 	mergingTo.maybeNewPresumptiveSuccessor(v)
 	v.challenge.rootAssertion.chain.challengesFeed.Append(&ChallengeMergeEvent{
 		DeeperSequenceNum:    v.SequenceNum,
-<<<<<<< HEAD
-		ShallowerSequenceNum: newPrev.SequenceNum,
-		BecomesPS:            newPrev.PresumptiveSuccessor == v,
-		History:              newPrev.Commitment,
-		Validator:            validator,
-=======
 		ShallowerSequenceNum: mergingTo.SequenceNum,
 		BecomesPS:            mergingTo.presumptiveSuccessor == v,
 		History:              mergingTo.Commitment,
-		Validator:            challenger,
->>>>>>> 5e2ce6d2
+		Validator:            validator,
 	})
 	return nil
 }
