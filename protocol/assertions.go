--- conflicted
+++ resolved
@@ -633,11 +633,7 @@
 		includedHistories:     make(map[common.Hash]bool),
 		nextSequenceNum:       currSeqNumber + 1,
 	}
-<<<<<<< HEAD
-	rootVertex.Challenge = util.Some[*Challenge](chal)
-=======
-	rootVertex.challenge = util.Some(chal)
->>>>>>> 927abe88
+	rootVertex.Challenge = util.Some(chal)
 	chal.includedHistories[rootVertex.Commitment.Hash()] = true
 	a.challenge = util.Some(chal)
 	parentStaker := common.Address{}
@@ -930,12 +926,9 @@
 	if v.Status != PendingAssertionState {
 		return errors.Wrapf(ErrWrongState, fmt.Sprintf("Status: %d", v.Status))
 	}
-<<<<<<< HEAD
-=======
-	if !v.Prev.Unwrap().subChallenge.IsNone() {
+	if !v.Prev.Unwrap().SubChallenge.IsNone() {
 		return errors.Wrap(ErrInvalidOp, "predecessor contains sub-challenge")
 	}
->>>>>>> 927abe88
 	if v.Prev.Unwrap().Status != ConfirmedAssertionState {
 		return errors.Wrapf(ErrWrongPredecessorState, fmt.Sprintf("State: %d", v.Prev.Unwrap().Status))
 	}
@@ -957,21 +950,15 @@
 	tx.verifyReadWrite()
 	if v.Status != PendingAssertionState {
 		return errors.Wrapf(ErrWrongState, fmt.Sprintf("Status: %d", v.Status))
-<<<<<<< HEAD
+	}
+	if !v.Prev.Unwrap().SubChallenge.IsNone() {
+		return errors.Wrap(ErrInvalidOp, "predecessor contains sub-challenge")
 	}
 	if v.Prev.Unwrap().Status != ConfirmedAssertionState {
 		return errors.Wrapf(ErrWrongPredecessorState, fmt.Sprintf("State: %d", v.Prev.Unwrap().Status))
-=======
-	}
-	if !v.Prev.Unwrap().subChallenge.IsNone() {
-		return errors.Wrap(ErrInvalidOp, "predecessor contains sub-challenge")
-	}
-	if v.Prev.Unwrap().Status != ConfirmedAssertionState {
-		return errors.Wrapf(ErrWrongPredecessorState, fmt.Sprintf("State: %d", v.Prev.Unwrap().Status))
 	}
 	if v != v.Prev.Unwrap().PresumptiveSuccessor.Unwrap() {
 		return errors.Wrap(ErrInvalidOp, "Vertex is not the presumptive successor")
->>>>>>> 927abe88
 	}
 	chain := v.Challenge.Unwrap().rootAssertion.Unwrap().chain
 	chalPeriod := chain.challengePeriod
@@ -991,11 +978,7 @@
 func (v *ChallengeVertex) _confirm() {
 	v.Status = ConfirmedAssertionState
 	if v.isLeaf {
-<<<<<<< HEAD
-		v.Challenge.Unwrap().winnerAssertion = v.winnerIfConfirmed
-=======
-		v.challenge.Unwrap().WinnerAssertion = v.winnerIfConfirmed
->>>>>>> 927abe88
+		v.Challenge.Unwrap().WinnerAssertion = v.winnerIfConfirmed
 	}
 }
 
