package protocol

import (
	"context"
	"encoding/binary"
	"errors"
	"fmt"
	"math/big"
	"sync"
	"time"

	"github.com/OffchainLabs/new-rollup-exploration/util"
	"github.com/ethereum/go-ethereum/common"
	"github.com/ethereum/go-ethereum/crypto"
)

var (
	Gwei              = big.NewInt(1000000000)
	AssertionStakeWei = Gwei

	ErrWrongChain            = errors.New("wrong chain")
	ErrInvalid               = errors.New("invalid operation")
	ErrInvalidHeight         = errors.New("invalid block height")
	ErrVertexAlreadyExists   = errors.New("vertex already exists")
	ErrWrongState            = errors.New("vertex state does not allow this operation")
	ErrWrongPredecessorState = errors.New("predecessor state does not allow this operation")
	ErrNotYet                = errors.New("deadline has not yet passed")
	ErrNoWinnerYet           = errors.New("challenges does not yet have a winner")
	ErrPastDeadline          = errors.New("deadline has passed")
	ErrInsufficientBalance   = errors.New("insufficient balance")
	ErrNotImplemented        = errors.New("not yet implemented")
)

// OnChainProtocol defines an interface for interacting with the smart contract implementation
// of the assertion protocol, with methods to issue mutating transactions, make eth calls, create
// leafs in the protocol, issue challenges, and subscribe to chain events wrapped in simple abstractions.
type OnChainProtocol interface {
	ChainReader
	ChainWriter
	EventProvider
	AssertionManager
}

// ChainReader can make non-mutating calls to the on-chain protocol.
type ChainReader interface {
<<<<<<< HEAD
	ChallengePeriodLength() time.Duration
	AssertionBySequenceNumber(ctx context.Context, seqNum uint64) (*Assertion, error)
	NumAssertions() uint64
	Call(clo func(*AssertionChain) error) error
=======
	ChallengePeriodLength(tx *ActiveTx) time.Duration
	Call(clo func(*ActiveTx, *AssertionChain) error) error
>>>>>>> 45365950
}

// ChainWriter can make mutating calls to the on-chain protocol.
type ChainWriter interface {
	Tx(clo func(*ActiveTx, *AssertionChain) error) error
}

// EventProvider allows subscribing to chain events for the on-chain protocol.
type EventProvider interface {
	SubscribeChainEvents(ctx context.Context, ch chan<- AssertionChainEvent)
}

// AssertionManager allows the creation of new leaves for a Staker with a State Commitment
// and a previous assertion.
type AssertionManager interface {
	LatestConfirmed(*ActiveTx) *Assertion
	CreateLeaf(tx *ActiveTx, prev *Assertion, commitment StateCommitment, staker common.Address) (*Assertion, error)
}

type AssertionChain struct {
	mutex           sync.RWMutex
	timeReference   util.TimeReference
	challengePeriod time.Duration
	confirmedLatest uint64
	assertions      []*Assertion
	dedupe          map[common.Hash]bool
	balances        *util.MapWithDefault[common.Address, *big.Int]
	feed            *EventFeed[AssertionChainEvent]
	inbox           *Inbox
}

const (
	deadTxStatus = iota
	readOnlyTxStatus
	readWriteTxStatus
)

type ActiveTx struct {
	txStatus int
}

func (tx *ActiveTx) verifyRead() {
	if tx.txStatus == deadTxStatus {
		panic("tried to read chain after call ended")
	}
}

func (tx *ActiveTx) verifyReadWrite() {
	if tx.txStatus != readWriteTxStatus {
		panic("tried to modify chain in read-only call")
	}
}

func (chain *AssertionChain) Tx(clo func(tx *ActiveTx, chain *AssertionChain) error) error {
	chain.mutex.Lock()
	defer chain.mutex.Unlock()
	tx := &ActiveTx{txStatus: readWriteTxStatus}
	err := clo(tx, chain)
	tx.txStatus = deadTxStatus
	return err
}

func (chain *AssertionChain) Call(clo func(tx *ActiveTx, chain *AssertionChain) error) error {
	chain.mutex.RLock()
	defer chain.mutex.RUnlock()
	tx := &ActiveTx{txStatus: readOnlyTxStatus}
	err := clo(tx, chain)
	tx.txStatus = deadTxStatus
	return err
}

const (
	PendingAssertionState = iota
	ConfirmedAssertionState
	RejectedAssertionState
)

type AssertionState int

type Assertion struct {
	SequenceNum             uint64
	StateCommitment         StateCommitment
	Staker                  util.Option[common.Address]
	Prev                    util.Option[*Assertion]
	chain                   *AssertionChain
	status                  AssertionState
	isFirstChild            bool
	firstChildCreationTime  util.Option[time.Time]
	secondChildCreationTime util.Option[time.Time]
	challenge               util.Option[*Challenge]
}

type StateCommitment struct {
	Height    uint64
	StateRoot common.Hash
}

func (comm *StateCommitment) Hash() common.Hash {
	return crypto.Keccak256Hash(binary.BigEndian.AppendUint64([]byte{}, comm.Height), comm.StateRoot.Bytes())
}

func NewAssertionChain(ctx context.Context, timeRef util.TimeReference, challengePeriod time.Duration) *AssertionChain {
	genesis := &Assertion{
		chain:       nil,
		status:      ConfirmedAssertionState,
		SequenceNum: 0,
		StateCommitment: StateCommitment{
			Height:    0,
			StateRoot: common.Hash{},
		},
		Prev:                    util.EmptyOption[*Assertion](),
		isFirstChild:            false,
		firstChildCreationTime:  util.EmptyOption[time.Time](),
		secondChildCreationTime: util.EmptyOption[time.Time](),
		challenge:               util.EmptyOption[*Challenge](),
		Staker:                  util.EmptyOption[common.Address](),
	}
	chain := &AssertionChain{
		mutex:           sync.RWMutex{},
		timeReference:   timeRef,
		challengePeriod: challengePeriod,
		confirmedLatest: 0,
		assertions:      []*Assertion{genesis},
		dedupe:          make(map[common.Hash]bool), // no need to insert genesis assertion here
		balances:        util.NewMapWithDefaultAdvanced[common.Address, *big.Int](common.Big0, func(x *big.Int) bool { return x.Sign() == 0 }),
		feed:            NewEventFeed[AssertionChainEvent](ctx),
		inbox:           NewInbox(ctx),
	}
	genesis.chain = chain
	return chain
}

func (chain *AssertionChain) TimeReference() util.TimeReference {
	return chain.timeReference
}

func (chain *AssertionChain) Inbox() *Inbox {
	return chain.inbox
}

func (chain *AssertionChain) GetBalance(tx *ActiveTx, addr common.Address) *big.Int {
	tx.verifyRead()
	return chain.balances.Get(addr)
}

func (chain *AssertionChain) SetBalance(tx *ActiveTx, addr common.Address, balance *big.Int) {
	tx.verifyReadWrite()
	oldBalance := chain.balances.Get(addr)
	chain.balances.Set(addr, balance)
	chain.feed.Append(&SetBalanceEvent{Addr: addr, OldBalance: oldBalance, NewBalance: balance})
}

func (chain *AssertionChain) AddToBalance(tx *ActiveTx, addr common.Address, amount *big.Int) {
	tx.verifyReadWrite()
	chain.SetBalance(tx, addr, new(big.Int).Add(chain.GetBalance(tx, addr), amount))
}

func (chain *AssertionChain) DeductFromBalance(tx *ActiveTx, addr common.Address, amount *big.Int) error {
	tx.verifyReadWrite()
	balance := chain.GetBalance(tx, addr)
	if balance.Cmp(amount) < 0 {
		return ErrInsufficientBalance
	}
	chain.SetBalance(tx, addr, new(big.Int).Sub(balance, amount))
	return nil
}

func (chain *AssertionChain) ChallengePeriodLength(tx *ActiveTx) time.Duration {
	tx.verifyRead()
	return chain.challengePeriod
}

func (chain *AssertionChain) LatestConfirmed(tx *ActiveTx) *Assertion {
	tx.verifyRead()
	return chain.assertions[chain.confirmedLatest]
}

func (chain *AssertionChain) NumAssertions() uint64 {
	return uint64(len(chain.assertions))
}

func (chain *AssertionChain) AssertionBySequenceNumber(ctx context.Context, seqNum uint64) (*Assertion, error) {
	if seqNum >= uint64(len(chain.assertions)) {
		return nil, fmt.Errorf("sequencer number out of range %d >= %d", seqNum, len(chain.assertions))
	}
	return chain.assertions[seqNum], nil
}

func (chain *AssertionChain) SubscribeChainEvents(ctx context.Context, ch chan<- AssertionChainEvent) {
	chain.feed.Subscribe(ctx, ch)
}

func (chain *AssertionChain) CreateLeaf(tx *ActiveTx, prev *Assertion, commitment StateCommitment, staker common.Address) (*Assertion, error) {
	tx.verifyReadWrite()
	if prev.chain != chain {
		return nil, ErrWrongChain
	}
	if prev.StateCommitment.Height >= commitment.Height {
		return nil, ErrInvalid
	}
	dedupeCode := crypto.Keccak256Hash(binary.BigEndian.AppendUint64(commitment.Hash().Bytes(), prev.SequenceNum))
	if chain.dedupe[dedupeCode] {
		return nil, ErrVertexAlreadyExists
	}

	if err := prev.Staker.IfLet(
		func(oldStaker common.Address) error {
			if staker != oldStaker {
				if err := chain.DeductFromBalance(tx, staker, AssertionStakeWei); err != nil {
					return err
				}
<<<<<<< HEAD
				chain.AddToBalance(oldStaker, AssertionStakeWei)
				prev.Staker = util.EmptyOption[common.Address]()
=======
				chain.AddToBalance(tx, oldStaker, AssertionStakeWei)
				prev.staker = util.EmptyOption[common.Address]()
>>>>>>> 45365950
			}
			return nil
		},
		func() error {
			if err := chain.DeductFromBalance(tx, staker, AssertionStakeWei); err != nil {
				return err
			}
			return nil
		},
	); err != nil {
		return nil, err
	}

	leaf := &Assertion{
		chain:                   chain,
		status:                  PendingAssertionState,
		SequenceNum:             uint64(len(chain.assertions)),
		StateCommitment:         commitment,
		Prev:                    util.FullOption[*Assertion](prev),
		isFirstChild:            prev.firstChildCreationTime.IsEmpty(),
		firstChildCreationTime:  util.EmptyOption[time.Time](),
		secondChildCreationTime: util.EmptyOption[time.Time](),
		challenge:               util.EmptyOption[*Challenge](),
		Staker:                  util.FullOption[common.Address](staker),
	}
	if prev.firstChildCreationTime.IsEmpty() {
		prev.firstChildCreationTime = util.FullOption[time.Time](chain.timeReference.Get())
	} else if prev.secondChildCreationTime.IsEmpty() {
		prev.secondChildCreationTime = util.FullOption[time.Time](chain.timeReference.Get())
	}
	chain.assertions = append(chain.assertions, leaf)
	chain.dedupe[dedupeCode] = true
	chain.feed.Append(&CreateLeafEvent{
		PrevSeqNum:      prev.SequenceNum,
		SeqNum:          leaf.SequenceNum,
		StateCommitment: leaf.StateCommitment,
		Staker:          staker,
	})
	return leaf, nil
}

func (a *Assertion) RejectForPrev(tx *ActiveTx) error {
	tx.verifyReadWrite()
	if a.status != PendingAssertionState {
		return ErrWrongState
	}
	if a.Prev.IsEmpty() {
		return ErrInvalid
	}
	if a.Prev.OpenKnownFull().status != RejectedAssertionState {
		return ErrWrongPredecessorState
	}
	a.status = RejectedAssertionState
	a.chain.feed.Append(&RejectEvent{
		SeqNum: a.SequenceNum,
	})
	return nil
}

func (a *Assertion) RejectForLoss(tx *ActiveTx) error {
	tx.verifyReadWrite()
	if a.status != PendingAssertionState {
		return ErrWrongState
	}
	if a.Prev.IsEmpty() {
		return ErrInvalid
	}
	chal := a.Prev.OpenKnownFull().challenge
	if chal.IsEmpty() {
		return util.ErrOptionIsEmpty
	}
	winner, err := chal.OpenKnownFull().Winner(tx)
	if err != nil {
		return err
	}
	if winner == a {
		return ErrInvalid
	}
	a.status = RejectedAssertionState
	a.chain.feed.Append(&RejectEvent{
		SeqNum: a.SequenceNum,
	})
	return nil
}

func (a *Assertion) ConfirmNoRival(tx *ActiveTx) error {
	tx.verifyReadWrite()
	if a.status != PendingAssertionState {
		return ErrWrongState
	}
	if a.Prev.IsEmpty() {
		return ErrInvalid
	}
	prev := a.Prev.OpenKnownFull()
	if prev.status != ConfirmedAssertionState {
		return ErrWrongPredecessorState
	}
	if !prev.secondChildCreationTime.IsEmpty() {
		return ErrInvalid
	}
	if !a.chain.timeReference.Get().After(prev.firstChildCreationTime.OpenKnownFull().Add(a.chain.challengePeriod)) {
		return ErrNotYet
	}
	a.status = ConfirmedAssertionState
	a.chain.confirmedLatest = a.SequenceNum
	a.chain.feed.Append(&ConfirmEvent{
		SeqNum: a.SequenceNum,
	})
<<<<<<< HEAD
	if !a.Staker.IsEmpty() {
		a.chain.AddToBalance(a.Staker.OpenKnownFull(), AssertionStakeWei)
		a.Staker = util.EmptyOption[common.Address]()
=======
	if !a.staker.IsEmpty() {
		a.chain.AddToBalance(tx, a.staker.OpenKnownFull(), AssertionStakeWei)
		a.staker = util.EmptyOption[common.Address]()
>>>>>>> 45365950
	}
	return nil
}

func (a *Assertion) ConfirmForWin(tx *ActiveTx) error {
	tx.verifyReadWrite()
	if a.status != PendingAssertionState {
		return ErrWrongState
	}
	if a.Prev.IsEmpty() {
		return ErrInvalid
	}
	prev := a.Prev.OpenKnownFull()
	if prev.status != ConfirmedAssertionState {
		return ErrWrongPredecessorState
	}
	if prev.challenge.IsEmpty() {
		return ErrWrongPredecessorState
	}
	winner, err := prev.challenge.OpenKnownFull().Winner(tx)
	if err != nil {
		return err
	}
	if winner != a {
		return ErrInvalid
	}
	a.status = ConfirmedAssertionState
	a.chain.confirmedLatest = a.SequenceNum
	a.chain.feed.Append(&ConfirmEvent{
		SeqNum: a.SequenceNum,
	})
	return nil
}

type Challenge struct {
	parent            *Assertion
	winner            *Assertion
	root              *ChallengeVertex
	latestConfirmed   *ChallengeVertex
	creationTime      time.Time
	includedHistories map[common.Hash]bool
	nextSequenceNum   uint64
	feed              *EventFeed[ChallengeEvent]
}

func (parent *Assertion) CreateChallenge(tx *ActiveTx, ctx context.Context) (*Challenge, error) {
	tx.verifyReadWrite()
	if parent.status != PendingAssertionState && parent.chain.LatestConfirmed(tx) != parent {
		return nil, ErrWrongState
	}
	if !parent.challenge.IsEmpty() {
		return nil, ErrInvalid
	}
	if parent.secondChildCreationTime.IsEmpty() {
		return nil, ErrInvalid
	}
	root := &ChallengeVertex{
		challenge:   nil,
		sequenceNum: 0,
		isLeaf:      false,
		status:      ConfirmedAssertionState,
		commitment: util.HistoryCommitment{
			Height: 0,
			Merkle: common.Hash{},
		},
		prev:                 nil,
		presumptiveSuccessor: nil,
		psTimer:              util.NewCountUpTimer(parent.chain.timeReference),
		subChallenge:         nil,
	}
	ret := &Challenge{
		parent:            parent,
		winner:            nil,
		root:              root,
		latestConfirmed:   root,
		creationTime:      parent.chain.timeReference.Get(),
		includedHistories: make(map[common.Hash]bool),
		nextSequenceNum:   1,
		feed:              NewEventFeed[ChallengeEvent](ctx),
	}
	root.challenge = ret
	ret.includedHistories[root.commitment.Hash()] = true
	parent.challenge = util.FullOption[*Challenge](ret)
	parent.chain.feed.Append(&StartChallengeEvent{
		ParentSeqNum: parent.SequenceNum,
	})
	return ret, nil
}

<<<<<<< HEAD
func (chal *Challenge) AddLeaf(assertion *Assertion, history util.HistoryCommitment) (*ChallengeVertex, error) {
	if assertion.Prev.IsEmpty() {
=======
func (chal *Challenge) AddLeaf(tx *ActiveTx, assertion *Assertion, history util.HistoryCommitment) (*ChallengeVertex, error) {
	tx.verifyReadWrite()
	if assertion.prev.IsEmpty() {
>>>>>>> 45365950
		return nil, ErrInvalid
	}
	prev := assertion.Prev.OpenKnownFull()
	if prev != chal.parent {
		return nil, ErrInvalid
	}
	if chal.Completed(tx) {
		return nil, ErrWrongState
	}
	chain := assertion.chain
	if !chal.root.eligibleForNewSuccessor() {
		return nil, ErrPastDeadline
	}

	timer := util.NewCountUpTimer(chain.timeReference)
	if assertion.isFirstChild {
		delta := prev.secondChildCreationTime.OpenKnownFull().Sub(prev.firstChildCreationTime.OpenKnownFull())
		timer.Set(delta)
	}
	leaf := &ChallengeVertex{
		challenge:            chal,
		sequenceNum:          chal.nextSequenceNum,
		isLeaf:               true,
		status:               PendingAssertionState,
		commitment:           history,
		prev:                 chal.root,
		presumptiveSuccessor: nil,
		psTimer:              timer,
		subChallenge:         nil,
		winnerIfConfirmed:    assertion,
	}
	chal.nextSequenceNum++
	chal.root.maybeNewPresumptiveSuccessor(leaf)
	chal.feed.Append(&ChallengeLeafEvent{
		SequenceNum:       leaf.sequenceNum,
		WinnerIfConfirmed: assertion.SequenceNum,
		History:           history,
		BecomesPS:         leaf.prev.presumptiveSuccessor == leaf,
	})
	return leaf, nil
}

func (chal *Challenge) Completed(tx *ActiveTx) bool {
	tx.verifyRead()
	return chal.winner != nil
}

func (chal *Challenge) Winner(tx *ActiveTx) (*Assertion, error) {
	tx.verifyRead()
	if chal.winner == nil {
		return nil, ErrNoWinnerYet
	}
	return chal.winner, nil
}

type ChallengeVertex struct {
	challenge            *Challenge
	sequenceNum          uint64 // unique within the challenge
	isLeaf               bool
	status               AssertionState
	commitment           util.HistoryCommitment
	prev                 *ChallengeVertex
	presumptiveSuccessor *ChallengeVertex
	psTimer              *util.CountUpTimer
	subChallenge         *SubChallenge
	winnerIfConfirmed    *Assertion
}

func (vertex *ChallengeVertex) eligibleForNewSuccessor() bool {
	return vertex.presumptiveSuccessor == nil || vertex.presumptiveSuccessor.psTimer.Get() <= vertex.challenge.parent.chain.challengePeriod
}

func (vertex *ChallengeVertex) maybeNewPresumptiveSuccessor(succ *ChallengeVertex) {
	if vertex.presumptiveSuccessor != nil && succ.commitment.Height < vertex.presumptiveSuccessor.commitment.Height {
		vertex.presumptiveSuccessor.psTimer.Stop()
		vertex.presumptiveSuccessor = nil
	}
	if vertex.presumptiveSuccessor == nil {
		vertex.presumptiveSuccessor = succ
		succ.psTimer.Start()
	}
}

func (vertex *ChallengeVertex) isPresumptiveSuccessor() bool {
	return vertex.prev == nil || vertex.prev.presumptiveSuccessor == vertex
}

func (vertex *ChallengeVertex) requiredBisectionHeight() (uint64, error) {
	return util.BisectionPoint(vertex.prev.commitment.Height, vertex.commitment.Height)
}

func (vertex *ChallengeVertex) Bisect(tx *ActiveTx, history util.HistoryCommitment, proof []common.Hash) (*ChallengeVertex, error) {
	tx.verifyReadWrite()
	if vertex.isPresumptiveSuccessor() {
		return nil, ErrWrongState
	}
	if !vertex.prev.eligibleForNewSuccessor() {
		return nil, ErrPastDeadline
	}
	if vertex.challenge.includedHistories[history.Hash()] {
		return nil, ErrVertexAlreadyExists
	}
	bisectionHeight, err := vertex.requiredBisectionHeight()
	if err != nil {
		return nil, err
	}
	if bisectionHeight != history.Height {
		return nil, ErrInvalidHeight
	}
	if err := util.VerifyPrefixProof(history, vertex.commitment, proof); err != nil {
		return nil, err
	}

	vertex.psTimer.Stop()
	newVertex := &ChallengeVertex{
		challenge:            vertex.challenge,
		sequenceNum:          vertex.challenge.nextSequenceNum,
		isLeaf:               false,
		commitment:           history,
		prev:                 vertex.prev,
		presumptiveSuccessor: nil,
		psTimer:              vertex.psTimer.Clone(),
	}
	newVertex.challenge.nextSequenceNum++
	newVertex.maybeNewPresumptiveSuccessor(vertex)
	newVertex.prev.maybeNewPresumptiveSuccessor(newVertex)
	newVertex.challenge.includedHistories[history.Hash()] = true
	newVertex.challenge.feed.Append(&ChallengeBisectEvent{
		FromSequenceNum: vertex.sequenceNum,
		SequenceNum:     newVertex.sequenceNum,
		History:         newVertex.commitment,
		BecomesPS:       newVertex.prev.presumptiveSuccessor == newVertex,
	})
	return newVertex, nil
}

func (vertex *ChallengeVertex) Merge(tx *ActiveTx, newPrev *ChallengeVertex, proof []common.Hash) error {
	tx.verifyReadWrite()
	if !newPrev.eligibleForNewSuccessor() {
		return ErrPastDeadline
	}
	if vertex.prev != newPrev.prev {
		return ErrInvalid
	}
	if vertex.commitment.Height <= newPrev.commitment.Height {
		return ErrInvalidHeight
	}
	if err := util.VerifyPrefixProof(newPrev.commitment, vertex.commitment, proof); err != nil {
		return err
	}

	vertex.prev = newPrev
	newPrev.psTimer.Add(vertex.psTimer.Get())
	newPrev.maybeNewPresumptiveSuccessor(vertex)
	vertex.challenge.feed.Append(&ChallengeMergeEvent{
		DeeperSequenceNum:    vertex.sequenceNum,
		ShallowerSequenceNum: newPrev.sequenceNum,
		BecomesPS:            newPrev.presumptiveSuccessor == vertex,
	})
	return nil
}

func (vertex *ChallengeVertex) ConfirmForSubChallengeWin(tx *ActiveTx) error {
	tx.verifyReadWrite()
	if vertex.status != PendingAssertionState {
		return ErrWrongState
	}
	if vertex.prev.status != ConfirmedAssertionState {
		return ErrWrongPredecessorState
	}
	subChal := vertex.prev.subChallenge
	if subChal == nil || subChal.winner != vertex {
		return ErrInvalid
	}
	vertex._confirm()
	return nil
}

func (vertex *ChallengeVertex) ConfirmForPsTimer(tx *ActiveTx) error {
	tx.verifyReadWrite()
	if vertex.status != PendingAssertionState {
		return ErrWrongState
	}
	if vertex.prev.status != ConfirmedAssertionState {
		return ErrWrongPredecessorState
	}
	if vertex.psTimer.Get() <= vertex.challenge.parent.chain.challengePeriod {
		return ErrNotYet
	}
	vertex._confirm()
	return nil
}

func (vertex *ChallengeVertex) ConfirmForChallengeDeadline(tx *ActiveTx) error {
	tx.verifyReadWrite()
	if vertex.status != PendingAssertionState {
		return ErrWrongState
	}
	if vertex.prev.status != ConfirmedAssertionState {
		return ErrWrongPredecessorState
	}
	chain := vertex.challenge.parent.chain
	chalPeriod := chain.challengePeriod
	if !chain.timeReference.Get().After(vertex.challenge.creationTime.Add(2 * chalPeriod)) {
		return ErrNotYet
	}
	vertex._confirm()
	return nil
}

func (vertex *ChallengeVertex) _confirm() {
	vertex.status = ConfirmedAssertionState
	if vertex.isLeaf {
		vertex.challenge.winner = vertex.winnerIfConfirmed
	}
}

func (vertex *ChallengeVertex) CreateSubChallenge(tx *ActiveTx) error {
	tx.verifyReadWrite()
	if vertex.subChallenge != nil {
		return ErrVertexAlreadyExists
	}
	if vertex.status == ConfirmedAssertionState {
		return ErrWrongState
	}
	vertex.subChallenge = &SubChallenge{
		parent: vertex,
		winner: nil,
	}
	return nil
}

type SubChallenge struct {
	parent *ChallengeVertex
	winner *ChallengeVertex
}

func (sc *SubChallenge) SetWinner(tx *ActiveTx, winner *ChallengeVertex) error {
	tx.verifyReadWrite()
	if sc.winner != nil {
		return ErrInvalid
	}
	if winner.prev != sc.parent {
		return ErrInvalid
	}
	sc.winner = winner
	return nil
}<|MERGE_RESOLUTION|>--- conflicted
+++ resolved
@@ -43,15 +43,10 @@
 
 // ChainReader can make non-mutating calls to the on-chain protocol.
 type ChainReader interface {
-<<<<<<< HEAD
-	ChallengePeriodLength() time.Duration
 	AssertionBySequenceNumber(ctx context.Context, seqNum uint64) (*Assertion, error)
 	NumAssertions() uint64
-	Call(clo func(*AssertionChain) error) error
-=======
 	ChallengePeriodLength(tx *ActiveTx) time.Duration
 	Call(clo func(*ActiveTx, *AssertionChain) error) error
->>>>>>> 45365950
 }
 
 // ChainWriter can make mutating calls to the on-chain protocol.
@@ -263,13 +258,8 @@
 				if err := chain.DeductFromBalance(tx, staker, AssertionStakeWei); err != nil {
 					return err
 				}
-<<<<<<< HEAD
-				chain.AddToBalance(oldStaker, AssertionStakeWei)
+				chain.AddToBalance(tx, oldStaker, AssertionStakeWei)
 				prev.Staker = util.EmptyOption[common.Address]()
-=======
-				chain.AddToBalance(tx, oldStaker, AssertionStakeWei)
-				prev.staker = util.EmptyOption[common.Address]()
->>>>>>> 45365950
 			}
 			return nil
 		},
@@ -378,15 +368,9 @@
 	a.chain.feed.Append(&ConfirmEvent{
 		SeqNum: a.SequenceNum,
 	})
-<<<<<<< HEAD
 	if !a.Staker.IsEmpty() {
-		a.chain.AddToBalance(a.Staker.OpenKnownFull(), AssertionStakeWei)
+		a.chain.AddToBalance(tx, a.Staker.OpenKnownFull(), AssertionStakeWei)
 		a.Staker = util.EmptyOption[common.Address]()
-=======
-	if !a.staker.IsEmpty() {
-		a.chain.AddToBalance(tx, a.staker.OpenKnownFull(), AssertionStakeWei)
-		a.staker = util.EmptyOption[common.Address]()
->>>>>>> 45365950
 	}
 	return nil
 }
@@ -476,14 +460,9 @@
 	return ret, nil
 }
 
-<<<<<<< HEAD
-func (chal *Challenge) AddLeaf(assertion *Assertion, history util.HistoryCommitment) (*ChallengeVertex, error) {
+func (chal *Challenge) AddLeaf(tx *ActiveTx, assertion *Assertion, history util.HistoryCommitment) (*ChallengeVertex, error) {
+	tx.verifyReadWrite()
 	if assertion.Prev.IsEmpty() {
-=======
-func (chal *Challenge) AddLeaf(tx *ActiveTx, assertion *Assertion, history util.HistoryCommitment) (*ChallengeVertex, error) {
-	tx.verifyReadWrite()
-	if assertion.prev.IsEmpty() {
->>>>>>> 45365950
 		return nil, ErrInvalid
 	}
 	prev := assertion.Prev.OpenKnownFull()
