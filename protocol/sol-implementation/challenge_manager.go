package solimpl

import (
	"context"
	"math/big"
	"time"

	"github.com/OffchainLabs/challenge-protocol-v2/protocol"
	"github.com/OffchainLabs/challenge-protocol-v2/solgen/go/challengeV2gen"
	"github.com/OffchainLabs/challenge-protocol-v2/util"
	"github.com/ethereum/go-ethereum/common"
	"github.com/pkg/errors"
)

var (
	ErrChallengeNotFound = errors.New("challenge not found")
	ErrPsTimerNotYet     = errors.New("ps timer has not exceeded challenge period")
)

// ChallengeManager --
type ChallengeManager struct {
	assertionChain *AssertionChain
	addr           common.Address
	caller         *challengeV2gen.ChallengeManagerImplCaller
	writer         *challengeV2gen.ChallengeManagerImplTransactor
	filterer       *challengeV2gen.ChallengeManagerImplFilterer
}

// ChallengeManager returns an instance of the current challenge manager
// used by the assertion chain.
func (ac *AssertionChain) CurrentChallengeManager(ctx context.Context) (protocol.ChallengeManager, error) {
	addr, err := ac.userLogic.ChallengeManager(ac.callOpts)
	if err != nil {
		return nil, err
	}
	managerBinding, err := challengeV2gen.NewChallengeManagerImpl(addr, ac.backend)
	if err != nil {
		return nil, err
	}
	return &ChallengeManager{
		assertionChain: ac,
		addr:           addr,
		caller:         &managerBinding.ChallengeManagerImplCaller,
		writer:         &managerBinding.ChallengeManagerImplTransactor,
		filterer:       &managerBinding.ChallengeManagerImplFilterer,
	}, nil
}

func (cm *ChallengeManager) Address() common.Address {
	return cm.addr
}

// ChallengePeriodSeconds --
func (cm *ChallengeManager) ChallengePeriodSeconds(ctx context.Context) (time.Duration, error) {
	res, err := cm.caller.ChallengePeriodSec(cm.assertionChain.callOpts)
	if err != nil {
		return time.Second, err
	}
	return time.Second * time.Duration(res.Uint64()), nil
}

// CalculateChallengeId calculates the challenge hash for a given assertion and challenge type.
func (cm *ChallengeManager) CalculateChallengeHash(ctx context.Context, itemId common.Hash, challengeType protocol.ChallengeType) (protocol.ChallengeHash, error) {
	c, err := cm.caller.CalculateChallengeId(cm.assertionChain.callOpts, itemId, uint8(challengeType))
	if err != nil {
		return protocol.ChallengeHash{}, err
	}
	return c, nil
}

func (cm *ChallengeManager) CalculateChallengeVertexId(ctx context.Context, challengeId protocol.ChallengeHash, history util.HistoryCommitment) (protocol.VertexHash, error) {
	vertexId, err := cm.caller.CalculateChallengeVertexId(
		cm.assertionChain.callOpts,
		challengeId,
		history.Merkle,
		big.NewInt(int64(history.Height)),
	)
	if err != nil {
		return protocol.VertexHash{}, err
	}
	return protocol.VertexHash(vertexId), nil
}

// GetVertex returns the challenge vertex for the given vertexId.
<<<<<<< HEAD
func (cm *ChallengeManager) GetVertex(ctx context.Context, vertexId protocol.VertexHash) (util.Option[protocol.ChallengeVertex], error) {
	vertex, err := cm.caller.GetVertex(cm.assertionChain.callOpts, vertexId)
=======
func (cm *ChallengeManager) GetVertex(
	ctx context.Context,
	tx protocol.ActiveTx,
	vertexId protocol.VertexHash,
) (util.Option[protocol.ChallengeVertex], error) {
	_, err := cm.caller.GetVertex(cm.assertionChain.callOpts, vertexId)
>>>>>>> 49c38287
	if err != nil {
		return util.None[protocol.ChallengeVertex](), err
	}
	return util.Some[protocol.ChallengeVertex](&ChallengeVertex{
		chain: cm.assertionChain,
		id:    vertexId,
	}), nil
}

// GetChallenge returns the challenge for the given challengeId.
<<<<<<< HEAD
func (cm *ChallengeManager) GetChallenge(ctx context.Context, challengeId protocol.ChallengeHash) (util.Option[protocol.Challenge], error) {
	challenge, err := cm.caller.GetChallenge(cm.assertionChain.callOpts, challengeId)
=======
func (cm *ChallengeManager) GetChallenge(
	ctx context.Context,
	tx protocol.ActiveTx,
	challengeId protocol.ChallengeHash,
) (util.Option[protocol.Challenge], error) {
	_, err := cm.caller.GetChallenge(cm.assertionChain.callOpts, challengeId)
>>>>>>> 49c38287
	if err != nil {
		return util.None[protocol.Challenge](), err
	}
	return util.Some[protocol.Challenge](&Challenge{
		chain: cm.assertionChain,
		id:    challengeId,
	}), nil
}

//nolint:unused
func (cm *ChallengeManager) miniStakeAmount() (*big.Int, error) {
	return cm.caller.MiniStakeValue(cm.assertionChain.callOpts)
}<|MERGE_RESOLUTION|>--- conflicted
+++ resolved
@@ -82,17 +82,8 @@
 }
 
 // GetVertex returns the challenge vertex for the given vertexId.
-<<<<<<< HEAD
 func (cm *ChallengeManager) GetVertex(ctx context.Context, vertexId protocol.VertexHash) (util.Option[protocol.ChallengeVertex], error) {
-	vertex, err := cm.caller.GetVertex(cm.assertionChain.callOpts, vertexId)
-=======
-func (cm *ChallengeManager) GetVertex(
-	ctx context.Context,
-	tx protocol.ActiveTx,
-	vertexId protocol.VertexHash,
-) (util.Option[protocol.ChallengeVertex], error) {
 	_, err := cm.caller.GetVertex(cm.assertionChain.callOpts, vertexId)
->>>>>>> 49c38287
 	if err != nil {
 		return util.None[protocol.ChallengeVertex](), err
 	}
@@ -103,17 +94,8 @@
 }
 
 // GetChallenge returns the challenge for the given challengeId.
-<<<<<<< HEAD
 func (cm *ChallengeManager) GetChallenge(ctx context.Context, challengeId protocol.ChallengeHash) (util.Option[protocol.Challenge], error) {
-	challenge, err := cm.caller.GetChallenge(cm.assertionChain.callOpts, challengeId)
-=======
-func (cm *ChallengeManager) GetChallenge(
-	ctx context.Context,
-	tx protocol.ActiveTx,
-	challengeId protocol.ChallengeHash,
-) (util.Option[protocol.Challenge], error) {
 	_, err := cm.caller.GetChallenge(cm.assertionChain.callOpts, challengeId)
->>>>>>> 49c38287
 	if err != nil {
 		return util.None[protocol.Challenge](), err
 	}
