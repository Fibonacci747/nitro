// Package solimpl includes an easy-to-use abstraction
// around the challenge protocol contracts using their Go
// bindings and exposes minimal details of Ethereum's internals.
package solimpl

import (
	"bytes"
	"context"
	"fmt"
	"math/big"
	"strings"

	"github.com/OffchainLabs/challenge-protocol-v2/protocol"
	"github.com/OffchainLabs/challenge-protocol-v2/solgen/go/rollupgen"
	"github.com/OffchainLabs/challenge-protocol-v2/util"

	"github.com/offchainlabs/nitro/util/headerreader"

	"github.com/ethereum/go-ethereum/accounts/abi/bind"
	"github.com/ethereum/go-ethereum/common"
	"github.com/ethereum/go-ethereum/core"
	"github.com/ethereum/go-ethereum/core/types"

	"github.com/pkg/errors"
)

var (
	ErrUnconfirmedParent = errors.New("parent assertion is not confirmed")
	ErrNoUnresolved      = errors.New("no assertion to resolve")
	ErrRejectedAssertion = errors.New("assertion already rejected")
	ErrInvalidChildren   = errors.New("invalid children")
	ErrNotFound          = errors.New("item not found on-chain")
	ErrAlreadyExists     = errors.New("item already exists on-chain")
	ErrPrevDoesNotExist  = errors.New("assertion predecessor does not exist")
	ErrTooLate           = errors.New("too late to create assertion sibling")
	ErrTooSoon           = errors.New("too soon to confirm assertion")
	ErrInvalidHeight     = errors.New("invalid assertion height")
)

// ChainBackend to interact with the underlying blockchain.
type ChainBackend interface {
	bind.ContractBackend
	BlockchainReader
	ReceiptFetcher
}

// ChainCommitter defines a type of chain backend that supports
// committing changes via a direct method, such as a simulated backend
// for testing purposes.
type ChainCommitter interface {
	Commit() common.Hash
}

// ReceiptFetcher defines the ability to retrieve transactions receipts from the chain.
type ReceiptFetcher interface {
	TransactionReceipt(ctx context.Context, txHash common.Hash) (*types.Receipt, error)
}

// BlockchainReader --
type BlockchainReader interface {
	Blockchain() *core.BlockChain
}

// AssertionChain is a wrapper around solgen bindings
// that implements the protocol interface.
type AssertionChain struct {
	backend      ChainBackend
	rollup       *rollupgen.RollupCore
	userLogic    *rollupgen.RollupUserLogic
	callOpts     *bind.CallOpts
	txOpts       *bind.TransactOpts
	stakerAddr   common.Address
	headerReader *headerreader.HeaderReader
}

// NewAssertionChain instantiates an assertion chain
// instance from a chain backend and provided options.
func NewAssertionChain(
	ctx context.Context,
	rollupAddr common.Address,
	txOpts *bind.TransactOpts,
	callOpts *bind.CallOpts,
	stakerAddr common.Address,
	backend ChainBackend,
	headerReader *headerreader.HeaderReader,
) (*AssertionChain, error) {
	chain := &AssertionChain{
		backend:      backend,
		callOpts:     callOpts,
		txOpts:       txOpts,
		stakerAddr:   stakerAddr,
		headerReader: headerReader,
	}
	coreBinding, err := rollupgen.NewRollupCore(
		rollupAddr, chain.backend,
	)
	if err != nil {
		return nil, err
	}
	assertionChainBinding, err := rollupgen.NewRollupUserLogic(
		rollupAddr, chain.backend,
	)
	if err != nil {
		return nil, err
	}
	chain.rollup = coreBinding
	chain.userLogic = assertionChainBinding
	return chain, nil
}

func (ac *AssertionChain) NumAssertions(ctx context.Context) (uint64, error) {
	return ac.rollup.NumAssertions(ac.callOpts)
}

// AssertionBySequenceNum --
func (ac *AssertionChain) AssertionBySequenceNum(ctx context.Context, seqNum protocol.AssertionSequenceNumber) (protocol.Assertion, error) {
	res, err := ac.userLogic.GetAssertion(ac.callOpts, uint64(seqNum))
	if err != nil {
		return nil, err
	}
	if bytes.Equal(res.StateHash[:], make([]byte, 32)) {
		return nil, errors.Wrapf(
			ErrNotFound,
			"assertion with id %d",
			seqNum,
		)
	}
	return &Assertion{
		id:    uint64(seqNum),
		chain: ac,
		StateCommitment: util.StateCommitment{
			Height:    res.Height.Uint64(),
			StateRoot: res.StateHash,
		},
	}, nil
}

func (ac *AssertionChain) LatestConfirmed(ctx context.Context) (protocol.Assertion, error) {
	res, err := ac.rollup.LatestConfirmed(ac.callOpts)
	if err != nil {
		return nil, err
	}
	return ac.AssertionBySequenceNum(ctx, protocol.AssertionSequenceNumber(res))
}

// CreateAssertion makes an on-chain claim given a previous assertion id, execution state,
// and a commitment to a post-state.
<<<<<<< HEAD
func (ac *AssertionChain) CreateAssertion(ctx context.Context, height uint64, prevSeqNum protocol.AssertionSequenceNumber, prevAssertionState *protocol.ExecutionState, postState *protocol.ExecutionState, prevInboxMaxCount *big.Int) (protocol.Assertion, error) {
	prev, err := ac.AssertionBySequenceNum(ctx, protocol.AssertionSequenceNumber(prevSeqNum))
=======
func (ac *AssertionChain) CreateAssertion(
	ctx context.Context,
	tx protocol.ActiveTx,
	height uint64,
	prevAssertionId protocol.AssertionSequenceNumber,
	prevAssertionState *protocol.ExecutionState,
	postState *protocol.ExecutionState,
	prevInboxMaxCount *big.Int,
) (protocol.Assertion, error) {
	prev, err := ac.AssertionBySequenceNum(ctx, tx, prevAssertionId)
>>>>>>> 74f2c5ae
	if err != nil {
		return nil, errors.Wrapf(err, "could not get prev assertion with id: %d", prevSeqNum)
	}
	prevHeight, err := prev.Height()
	if err != nil {
		return nil, err
	}
	if prevHeight >= height {
		return nil, errors.Wrapf(ErrInvalidHeight, "prev height %d was >= incoming %d", prevHeight, height)
	}
	stake, err := ac.userLogic.CurrentRequiredStake(ac.callOpts)
	if err != nil {
		return nil, errors.Wrap(err, "could not get current required stake")
	}
	newOpts := copyTxOpts(ac.txOpts)
	newOpts.Value = stake

	receipt, err := transact(ctx, ac.backend, ac.headerReader, func() (*types.Transaction, error) {
		return ac.userLogic.NewStakeOnNewAssertion(
			newOpts,
			rollupgen.AssertionInputs{
				BeforeState: prevAssertionState.AsSolidityStruct(),
				AfterState:  postState.AsSolidityStruct(),
				NumBlocks:   height - prevHeight,
			},
			common.Hash{}, // Expected hash. TODO: Is this fine as empty?
			prevInboxMaxCount,
		)
	})
	if createErr := handleCreateAssertionError(err, height, postState.GlobalState.BlockHash); createErr != nil {
		return nil, createErr
	}
	if len(receipt.Logs) == 0 {
		return nil, errors.New("no logs observed from assertion creation")
	}
	assertionCreated, err := ac.rollup.ParseAssertionCreated(*receipt.Logs[len(receipt.Logs)-1])
	if err != nil {
		return nil, errors.Wrap(err, "could not parse assertion creation log")
	}
	return ac.AssertionBySequenceNum(ctx, protocol.AssertionSequenceNumber(assertionCreated.AssertionNum))
}

func (ac *AssertionChain) GetAssertionId(ctx context.Context, seqNum protocol.AssertionSequenceNumber) (protocol.AssertionHash, error) {
	return ac.userLogic.GetAssertionId(ac.callOpts, uint64(seqNum))
}

func (ac *AssertionChain) GetAssertionNum(ctx context.Context, assertionHash protocol.AssertionHash) (protocol.AssertionSequenceNumber, error) {
	res, err := ac.userLogic.GetAssertionNum(ac.callOpts, assertionHash)
	if err != nil {
		return 0, err
	}
	return protocol.AssertionSequenceNumber(res), nil
}

// CreateSuccessionChallenge creates a succession challenge
func (ac *AssertionChain) CreateSuccessionChallenge(ctx context.Context, seqNum protocol.AssertionSequenceNumber) (protocol.Challenge, error) {
	_, err := transact(ctx, ac.backend, ac.headerReader, func() (*types.Transaction, error) {
		return ac.userLogic.CreateChallenge(
			ac.txOpts,
			uint64(seqNum),
		)
	})
	if err2 := handleCreateSuccessionChallengeError(err, uint64(seqNum)); err2 != nil {
		return nil, err2
	}
	manager, err := ac.CurrentChallengeManager(ctx)
	if err != nil {
		return nil, err
	}
	assertionId, err := ac.rollup.GetAssertionId(ac.callOpts, uint64(seqNum))
	if err != nil {
		return nil, err
	}
	challengeId, err := manager.CalculateChallengeHash(ctx, assertionId, protocol.BlockChallenge)
	if err != nil {
		return nil, err
	}
	chal, err := manager.GetChallenge(ctx, challengeId)
	if err != nil {
		return nil, err
	}
	return chal.Unwrap(), nil
}

// Confirm creates a confirmation for an assertion at the block hash and send root.
func (ac *AssertionChain) Confirm(ctx context.Context, blockHash, sendRoot common.Hash) error {
	receipt, err := transact(ctx, ac.backend, ac.headerReader, func() (*types.Transaction, error) {
		return ac.userLogic.ConfirmNextAssertion(ac.txOpts, blockHash, sendRoot)
	})
	if err != nil {
		switch {
		case strings.Contains(err.Error(), "Assertion does not exist"):
			return errors.Wrapf(ErrNotFound, "block hash %#x", blockHash)
		case strings.Contains(err.Error(), "Previous assertion not confirmed"):
			return errors.Wrapf(ErrUnconfirmedParent, "previous assertion not confirmed")
		case strings.Contains(err.Error(), "NO_UNRESOLVED"):
			return ErrNoUnresolved
		case strings.Contains(err.Error(), "CHILD_TOO_RECENT"):
			return ErrTooSoon
		default:
			return err
		}
	}
	if len(receipt.Logs) == 0 {
		return errors.New("no logs observed from assertion confirmation")
	}
	confirmed, err := ac.rollup.ParseAssertionConfirmed(*receipt.Logs[len(receipt.Logs)-1])
	if err != nil {
		return errors.Wrap(err, "could not parse assertion confirmation log")
	}
	if confirmed.BlockHash != blockHash {
		return fmt.Errorf(
			"wanted assertion at block hash %#x confirmed, but block hash was %#x",
			blockHash,
			confirmed.BlockHash,
		)
	}
	if confirmed.SendRoot != sendRoot {
		return fmt.Errorf(
			"wanted assertion at send root %#x confirmed, but send root was %#x",
			sendRoot,
			confirmed.SendRoot,
		)
	}
	return nil
}

// Reject creates a rejection for the given assertion.
func (ac *AssertionChain) Reject(ctx context.Context, staker common.Address) error {
	_, err := transact(ctx, ac.backend, ac.headerReader, func() (*types.Transaction, error) {
		return ac.userLogic.RejectNextAssertion(ac.txOpts, staker)
	})
	switch {
	case err == nil:
		return nil
	case strings.Contains(err.Error(), "NO_UNRESOLVED"):
		return ErrNoUnresolved
	default:
		return err
	}
}

func handleCreateSuccessionChallengeError(err error, assertionId uint64) error {
	if err == nil {
		return nil
	}
	errS := err.Error()
	switch {
	case strings.Contains(errS, "Assertion does not exist"):
		return errors.Wrapf(ErrNotFound, "assertion id %d", assertionId)
	case strings.Contains(errS, "Assertion already rejected"):
		return errors.Wrapf(ErrRejectedAssertion, "assertion id %d", assertionId)
	case strings.Contains(errS, "Challenge already created"):
		return errors.Wrapf(ErrAlreadyExists, "assertion id %d", assertionId)
	case strings.Contains(errS, "ALREADY_CHALLENGED"):
		return errors.Wrapf(ErrAlreadyExists, "assertion id %d", assertionId)
	case strings.Contains(errS, "At least two children not created"):
		return errors.Wrapf(ErrInvalidChildren, "assertion id %d", assertionId)
	case strings.Contains(errS, "NO_SECOND_CHILD"):
		return errors.Wrapf(ErrInvalidChildren, "assertion id %d", assertionId)
	case strings.Contains(errS, "too late"):
		return errors.Wrapf(ErrTooLate, "assertion id %d", assertionId)
	default:
		return err
	}
}

func handleCreateAssertionError(err error, height uint64, blockHash common.Hash) error {
	if err == nil {
		return nil
	}
	errS := err.Error()
	switch {
	case strings.Contains(errS, "Assertion already exists"):
		return errors.Wrapf(
			ErrAlreadyExists,
			"commit block hash %#x and height %d",
			blockHash,
			height,
		)
	case strings.Contains(errS, "Height not greater than predecessor"):
		return errors.Wrapf(
			ErrInvalidHeight,
			"commit block hash %#x and height %d",
			blockHash,
			height,
		)
	case strings.Contains(errS, "Previous assertion does not exist"):
		return ErrPrevDoesNotExist
	case strings.Contains(errS, "Too late to create sibling"):
		return ErrTooLate
	default:
		return err
	}
}

// Runs a callback function meant to write to a chain backend, and if the
// chain backend supports committing directly, we call the commit function before
// returning. This function additionally waits for the transaction to complete and returns
// an optional transaction receipt. It returns an error if the
// transaction had a failed status on-chain, or if the execution of the callback
// failed directly.
func transact(ctx context.Context, backend ChainBackend, l1Reader *headerreader.HeaderReader, fn func() (*types.Transaction, error)) (*types.Receipt, error) {
	tx, err := fn()
	if err != nil {
		return nil, err
	}
	if commiter, ok := backend.(ChainCommitter); ok {
		commiter.Commit()
	}
	receipt, err := l1Reader.WaitForTxApproval(ctx, tx)
	if err != nil {
		return nil, err
	}
	if receipt.Status != types.ReceiptStatusSuccessful {
		return nil, fmt.Errorf("receipt status shows failing transaction: %+v", receipt)
	}
	return receipt, nil
}

// copyTxOpts creates a deep copy of the given transaction options.
func copyTxOpts(opts *bind.TransactOpts) *bind.TransactOpts {
	copied := &bind.TransactOpts{
		From:     opts.From,
		Context:  opts.Context,
		NoSend:   opts.NoSend,
		Signer:   opts.Signer,
		GasLimit: opts.GasLimit,
	}

	if opts.Nonce != nil {
		copied.Nonce = new(big.Int).Set(opts.Nonce)
	}
	if opts.Value != nil {
		copied.Value = new(big.Int).Set(opts.Value)
	}
	if opts.GasPrice != nil {
		copied.GasPrice = new(big.Int).Set(opts.GasPrice)
	}
	if opts.GasFeeCap != nil {
		copied.GasFeeCap = new(big.Int).Set(opts.GasFeeCap)
	}
	if opts.GasTipCap != nil {
		copied.GasTipCap = new(big.Int).Set(opts.GasTipCap)
	}
	return copied
}<|MERGE_RESOLUTION|>--- conflicted
+++ resolved
@@ -145,23 +145,17 @@
 
 // CreateAssertion makes an on-chain claim given a previous assertion id, execution state,
 // and a commitment to a post-state.
-<<<<<<< HEAD
-func (ac *AssertionChain) CreateAssertion(ctx context.Context, height uint64, prevSeqNum protocol.AssertionSequenceNumber, prevAssertionState *protocol.ExecutionState, postState *protocol.ExecutionState, prevInboxMaxCount *big.Int) (protocol.Assertion, error) {
-	prev, err := ac.AssertionBySequenceNum(ctx, protocol.AssertionSequenceNumber(prevSeqNum))
-=======
 func (ac *AssertionChain) CreateAssertion(
 	ctx context.Context,
-	tx protocol.ActiveTx,
 	height uint64,
 	prevAssertionId protocol.AssertionSequenceNumber,
 	prevAssertionState *protocol.ExecutionState,
 	postState *protocol.ExecutionState,
 	prevInboxMaxCount *big.Int,
 ) (protocol.Assertion, error) {
-	prev, err := ac.AssertionBySequenceNum(ctx, tx, prevAssertionId)
->>>>>>> 74f2c5ae
-	if err != nil {
-		return nil, errors.Wrapf(err, "could not get prev assertion with id: %d", prevSeqNum)
+	prev, err := ac.AssertionBySequenceNum(ctx, prevAssertionId)
+	if err != nil {
+		return nil, errors.Wrapf(err, "could not get prev assertion with id: %d", prevAssertionId)
 	}
 	prevHeight, err := prev.Height()
 	if err != nil {
