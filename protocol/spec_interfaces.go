package protocol

import (
	"context"
	"time"

	"github.com/OffchainLabs/challenge-protocol-v2/util"
	"github.com/ethereum/go-ethereum/common"
)

// EdgeType corresponds to the three different challenge
// levels in the protocol: block challenges, big step challenges,
// and small step challenges.
type EdgeType uint8

const (
	BlockChallengeEdge EdgeType = iota
	BigStepChallengeEdge
	SmallStepChallengeEdge
)

func (et EdgeType) IsSubChallenge() bool {
	return et == BigStepChallengeEdge || et == SmallStepChallengeEdge
}

func (et EdgeType) String() string {
	switch et {
	case BlockChallengeEdge:
		return "block_challenge_edge"
	case BigStepChallengeEdge:
		return "big_step_challenge_edge"
	case SmallStepChallengeEdge:
		return "small_step_challenge_edge"
	default:
		return "unknown"
	}
}

// OriginId is the id of the item that originated a challenge an edge
// is a part of. In a block challenge, the origin id is the id of the assertion
// being challenged. In a big step challenge, it is the mutual id of the edge at the block challenge
// level that was the source of the one step fork leading to the big step challenge.
// In a small step challenge, it is the mutual id of the edge at the big step level that was
// the source of the one step fork leading to the small step challenge.
type OriginId common.Hash

// MutualId is a unique identifier for an edge's start commitment and edge type.
// Rival edges share a mutual id. For example, an edge going A --> B, and another
// going from A --> C would share A, and we define the mutual id as the unique identifier
// for A.
type MutualId common.Hash

// EdgeId is a unique identifier for an edge. Edge IDs encompass the edge type
// along with the start and end height + commitment for an edge.
type EdgeId common.Hash

// ClaimId is the unique identifier of the commitment of a level zero edge corresponds to.
// For example, if assertion A has two children, B and C, and a block challenge is initiated
// on A, the level zero edges will have claim ids corresponding to assertions B and C when opened.
// The same occurs in the subchallenge layers, where claim ids are the edges at the higher challenge
// level corresponding to the level zero edges in the respective subchallenge.
type ClaimId common.Hash

// SpecChallengeManager implements the research specification.
type SpecChallengeManager interface {
	// Address of the challenge manager contract.
	Address() common.Address
	// Duration of the challenge period.
	ChallengePeriodSeconds(ctx context.Context) (time.Duration, error)
	// Gets an edge by its id.
	GetEdge(ctx context.Context, edgeId EdgeId) (util.Option[SpecEdge], error)
	// Calculates a mutual id for an edge.
	CalculateMutualId(
		ctx context.Context,
		edgeType EdgeType,
		originId OriginId,
		startHeight Height,
		startHistoryRoot common.Hash,
		endHeight Height,
	) (MutualId, error)
	// Calculates an edge id for an edge.
	CalculateEdgeId(
		ctx context.Context,
		edgeType EdgeType,
		originId OriginId,
		startHeight Height,
		startHistoryRoot common.Hash,
		endHeight Height,
		endHistoryRoot common.Hash,
	) (EdgeId, error)
	// Adds a level-zero edge to a block challenge given an assertion and a history commitments.
	AddBlockChallengeLevelZeroEdge(
		ctx context.Context,
		assertion Assertion,
		startCommit util.HistoryCommitment,
		endCommit util.HistoryCommitment,
	) (SpecEdge, error)
	// Adds a level-zero edge to subchallenge given a source edge and history commitments.
	AddSubChallengeLevelZeroEdge(
		ctx context.Context,
		challengedEdge SpecEdge,
		startCommit util.HistoryCommitment,
		endCommit util.HistoryCommitment,
	) (SpecEdge, error)
}

// Height if defined as the height of a history commitment in the specification.
// Heights are 0-indexed.
type Height uint64

// EdgeStatus of an edge in the protocol.
type EdgeStatus uint8

const (
	EdgePending EdgeStatus = iota
	EdgeConfirmed
)

// SpecEdge according to the protocol specification.
type SpecEdge interface {
	// The unique identifier for an edge.
	Id() EdgeId
	// The type of challenge the edge is a part of.
	GetType() EdgeType
	// The ministaker of an edge. Only existing for level zero edges.
	MiniStaker() util.Option[common.Address]
	// The start height and history commitment for an edge.
	StartCommitment() (Height, common.Hash)
	// The end height and history commitment for an edge.
	EndCommitment() (Height, common.Hash)
	// The presumptive timer in seconds for an edge.
	PresumptiveTimer(ctx context.Context) (uint64, error)
	// Whether or not an edge is presumptive.
	IsPresumptive(ctx context.Context) (bool, error)
	// The status of an edge.
	Status(ctx context.Context) (EdgeStatus, error)
	// Checks the start commitment of an edge is the source of a one-step fork.
	IsOneStepForkSource(ctx context.Context) (bool, error)
	// Bisection capabilities for an edge. Returns the two child
	// edges that are created as a result.
	Bisect(
		ctx context.Context,
		prefixHistoryRoot common.Hash,
		prefixProof []byte,
	) (SpecEdge, SpecEdge, error)
	// Confirms an edge for having a presumptive timer >= one challenge period.
	ConfirmByTimer(ctx context.Context, ancestorIds []EdgeId) error
	// Confirms an edge with the specified claim id.
	ConfirmByClaim(ctx context.Context, claimId ClaimId) error
	ConfirmByOneStepProof(ctx context.Context) error
<<<<<<< HEAD
	// The history commitment height for the top-level edge the current edge's challenge is made upon.
=======
	ConfirmByChildren(ctx context.Context) error
	// The history commitment for the top-level edge the current edge's challenge is made upon.
>>>>>>> 1096f2a7
	// This is used at subchallenge creation boundaries.
	TopLevelClaimHeight(ctx context.Context) (Height, error)
}<|MERGE_RESOLUTION|>--- conflicted
+++ resolved
@@ -148,12 +148,8 @@
 	// Confirms an edge with the specified claim id.
 	ConfirmByClaim(ctx context.Context, claimId ClaimId) error
 	ConfirmByOneStepProof(ctx context.Context) error
-<<<<<<< HEAD
-	// The history commitment height for the top-level edge the current edge's challenge is made upon.
-=======
 	ConfirmByChildren(ctx context.Context) error
 	// The history commitment for the top-level edge the current edge's challenge is made upon.
->>>>>>> 1096f2a7
 	// This is used at subchallenge creation boundaries.
 	TopLevelClaimHeight(ctx context.Context) (Height, error)
 }