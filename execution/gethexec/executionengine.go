// Copyright 2022-2024, Offchain Labs, Inc.
// For license information, see https://github.com/OffchainLabs/nitro/blob/master/LICENSE

//go:build !wasm
// +build !wasm

package gethexec

/*
#cgo CFLAGS: -g -Wall -I../../target/include/
#cgo LDFLAGS: ${SRCDIR}/../../target/lib/libstylus.a -ldl -lm
#include "arbitrator.h"
*/
import "C"
import (
	"bytes"
	"context"
	"encoding/binary"
	"errors"
	"fmt"
	"os"
	"path"
	"runtime/pprof"
	"runtime/trace"
	"sync"
	"testing"
	"time"

	"github.com/ethereum/go-ethereum/core"
	"github.com/ethereum/go-ethereum/core/rawdb"
	"github.com/ethereum/go-ethereum/core/state"
	"github.com/ethereum/go-ethereum/core/types"
	"github.com/ethereum/go-ethereum/log"
	"github.com/ethereum/go-ethereum/metrics"
	"github.com/ethereum/go-ethereum/params"
	"github.com/google/uuid"
	"github.com/offchainlabs/nitro/arbos"
	"github.com/offchainlabs/nitro/arbos/arbosState"
	"github.com/offchainlabs/nitro/arbos/arbostypes"
	"github.com/offchainlabs/nitro/arbos/l1pricing"
	"github.com/offchainlabs/nitro/arbos/programs"
	"github.com/offchainlabs/nitro/arbutil"
	"github.com/offchainlabs/nitro/execution"
	"github.com/offchainlabs/nitro/util/arbmath"
	"github.com/offchainlabs/nitro/util/sharedmetrics"
	"github.com/offchainlabs/nitro/util/stopwaiter"
)

var (
	l1GasPriceEstimateGauge    = metrics.NewRegisteredGauge("arb/l1gasprice/estimate", nil)
	baseFeeGauge               = metrics.NewRegisteredGauge("arb/block/basefee", nil)
	blockGasUsedHistogram      = metrics.NewRegisteredHistogram("arb/block/gasused", nil, metrics.NewBoundedHistogramSample())
	txCountHistogram           = metrics.NewRegisteredHistogram("arb/block/transactions/count", nil, metrics.NewBoundedHistogramSample())
	txGasUsedHistogram         = metrics.NewRegisteredHistogram("arb/block/transactions/gasused", nil, metrics.NewBoundedHistogramSample())
	gasUsedSinceStartupCounter = metrics.NewRegisteredCounter("arb/gas_used", nil)
)

type L1PriceDataOfMsg struct {
	callDataUnits            uint64
	cummulativeCallDataUnits uint64
	l1GasCharged             uint64
	cummulativeL1GasCharged  uint64
}

type L1PriceData struct {
	mutex                   sync.RWMutex
	startOfL1PriceDataCache arbutil.MessageIndex
	endOfL1PriceDataCache   arbutil.MessageIndex
	msgToL1PriceData        []L1PriceDataOfMsg
}

type ExecutionEngine struct {
	stopwaiter.StopWaiter

	bc        *core.BlockChain
	consensus execution.FullConsensusClient
	recorder  *BlockRecorder

	resequenceChan    chan []*arbostypes.MessageWithMetadata
	createBlocksMutex sync.Mutex

	newBlockNotifier chan struct{}
	latestBlockMutex sync.Mutex
	latestBlock      *types.Block

	nextScheduledVersionCheck time.Time // protected by the createBlocksMutex

	reorgSequencing bool

	prefetchBlock bool

	cachedL1PriceData *L1PriceData
}

func NewL1PriceData() *L1PriceData {
	return &L1PriceData{
		msgToL1PriceData: []L1PriceDataOfMsg{},
	}
}

func NewExecutionEngine(bc *core.BlockChain) (*ExecutionEngine, error) {
	return &ExecutionEngine{
		bc:                bc,
		resequenceChan:    make(chan []*arbostypes.MessageWithMetadata),
		newBlockNotifier:  make(chan struct{}, 1),
		cachedL1PriceData: NewL1PriceData(),
	}, nil
}

func (s *ExecutionEngine) backlogCallDataUnits() uint64 {
	s.cachedL1PriceData.mutex.RLock()
	defer s.cachedL1PriceData.mutex.RUnlock()

	size := len(s.cachedL1PriceData.msgToL1PriceData)
	if size == 0 {
		return 0
	}
	return (s.cachedL1PriceData.msgToL1PriceData[size-1].cummulativeCallDataUnits -
		s.cachedL1PriceData.msgToL1PriceData[0].cummulativeCallDataUnits +
		s.cachedL1PriceData.msgToL1PriceData[0].callDataUnits)
}

func (s *ExecutionEngine) backlogL1GasCharged() uint64 {
	s.cachedL1PriceData.mutex.RLock()
	defer s.cachedL1PriceData.mutex.RUnlock()

	size := len(s.cachedL1PriceData.msgToL1PriceData)
	if size == 0 {
		return 0
	}
	return (s.cachedL1PriceData.msgToL1PriceData[size-1].cummulativeL1GasCharged -
		s.cachedL1PriceData.msgToL1PriceData[0].cummulativeL1GasCharged +
		s.cachedL1PriceData.msgToL1PriceData[0].l1GasCharged)
}

func (s *ExecutionEngine) MarkFeedStart(to arbutil.MessageIndex) {
	s.cachedL1PriceData.mutex.Lock()
	defer s.cachedL1PriceData.mutex.Unlock()

	if to < s.cachedL1PriceData.startOfL1PriceDataCache {
		log.Debug("trying to trim older L1 price data cache which doesnt exist anymore")
	} else if to >= s.cachedL1PriceData.endOfL1PriceDataCache {
		s.cachedL1PriceData.startOfL1PriceDataCache = 0
		s.cachedL1PriceData.endOfL1PriceDataCache = 0
		s.cachedL1PriceData.msgToL1PriceData = []L1PriceDataOfMsg{}
	} else {
		newStart := to - s.cachedL1PriceData.startOfL1PriceDataCache + 1
		s.cachedL1PriceData.msgToL1PriceData = s.cachedL1PriceData.msgToL1PriceData[newStart:]
		s.cachedL1PriceData.startOfL1PriceDataCache = to + 1
	}
}

<<<<<<< HEAD
func (s *ExecutionEngine) Initialize(rustCacheSize uint32, targetConfig *StylusTargetConfig) error {
	if rustCacheSize != 0 {
		programs.ResizeWasmLruCache(rustCacheSize)
	}

	localTarget := rawdb.LocalTarget()
	targets := targetConfig.WasmTargets()
	var nativeSet bool
	for _, target := range targets {
		var effectiveStylusTarget string
		switch target {
		case rawdb.TargetArm64:
			effectiveStylusTarget = targetConfig.Arm64
		case rawdb.TargetAmd64:
			effectiveStylusTarget = targetConfig.Amd64
		case rawdb.TargetHost:
			effectiveStylusTarget = targetConfig.Host
		}
		isNative := target == localTarget
		err := programs.SetTarget(target, effectiveStylusTarget, isNative)
		if err != nil {
			return fmt.Errorf("Failed to set stylus target: %w", err)
		}
		nativeSet = nativeSet || isNative
=======
func populateStylusTargetCache(targetConfig *StylusTargetConfig) error {
	var effectiveStylusTarget string
	target := rawdb.LocalTarget()
	switch target {
	case rawdb.TargetArm64:
		effectiveStylusTarget = targetConfig.Arm64
	case rawdb.TargetAmd64:
		effectiveStylusTarget = targetConfig.Amd64
	case rawdb.TargetHost:
		effectiveStylusTarget = targetConfig.Host
>>>>>>> 4d164364
	}
	if !nativeSet {
		return fmt.Errorf("local target %v missing in list of archs %v", localTarget, targets)
	}

	return nil
}

func (s *ExecutionEngine) Initialize(rustCacheSize uint32, targetConfig *StylusTargetConfig) error {
	if rustCacheSize != 0 {
		programs.ResizeWasmLruCache(rustCacheSize)
	}
	if err := populateStylusTargetCache(targetConfig); err != nil {
		return fmt.Errorf("error populating stylus target cache: %w", err)
	}
	return nil
}

func (s *ExecutionEngine) SetRecorder(recorder *BlockRecorder) {
	if s.Started() {
		panic("trying to set recorder after start")
	}
	if s.recorder != nil {
		panic("trying to set recorder policy when already set")
	}
	s.recorder = recorder
}

func (s *ExecutionEngine) EnableReorgSequencing() {
	if s.Started() {
		panic("trying to enable reorg sequencing after start")
	}
	if s.reorgSequencing {
		panic("trying to enable reorg sequencing when already set")
	}
	s.reorgSequencing = true
}

func (s *ExecutionEngine) EnablePrefetchBlock() {
	if s.Started() {
		panic("trying to enable prefetch block after start")
	}
	if s.prefetchBlock {
		panic("trying to enable prefetch block when already set")
	}
	s.prefetchBlock = true
}

func (s *ExecutionEngine) SetConsensus(consensus execution.FullConsensusClient) {
	if s.Started() {
		panic("trying to set transaction consensus after start")
	}
	if s.consensus != nil {
		panic("trying to set transaction consensus when already set")
	}
	s.consensus = consensus
}

func (s *ExecutionEngine) GetBatchFetcher() execution.BatchFetcher {
	return s.consensus
}

func (s *ExecutionEngine) Reorg(count arbutil.MessageIndex, newMessages []arbostypes.MessageWithMetadataAndBlockHash, oldMessages []*arbostypes.MessageWithMetadata) ([]*execution.MessageResult, error) {
	if count == 0 {
		return nil, errors.New("cannot reorg out genesis")
	}
	s.createBlocksMutex.Lock()
	resequencing := false
	defer func() {
		// if we are resequencing old messages - don't release the lock
		// lock will be released by thread listening to resequenceChan
		if !resequencing {
			s.createBlocksMutex.Unlock()
		}
	}()
	blockNum := s.MessageIndexToBlockNumber(count - 1)
	// We can safely cast blockNum to a uint64 as it comes from MessageCountToBlockNumber
	targetBlock := s.bc.GetBlockByNumber(uint64(blockNum))
	if targetBlock == nil {
		log.Warn("reorg target block not found", "block", blockNum)
		return nil, nil
	}

	tag := s.bc.StateCache().WasmCacheTag()
	// reorg Rust-side VM state
	C.stylus_reorg_vm(C.uint64_t(blockNum), C.uint32_t(tag))

	err := s.bc.ReorgToOldBlock(targetBlock)
	if err != nil {
		return nil, err
	}

	newMessagesResults := make([]*execution.MessageResult, 0, len(oldMessages))
	for i := range newMessages {
		var msgForPrefetch *arbostypes.MessageWithMetadata
		if i < len(newMessages)-1 {
			msgForPrefetch = &newMessages[i].MessageWithMeta
		}
		msgResult, err := s.digestMessageWithBlockMutex(count+arbutil.MessageIndex(i), &newMessages[i].MessageWithMeta, msgForPrefetch)
		if err != nil {
			return nil, err
		}
		newMessagesResults = append(newMessagesResults, msgResult)
	}
	if s.recorder != nil {
		s.recorder.ReorgTo(targetBlock.Header())
	}
	if len(oldMessages) > 0 {
		s.resequenceChan <- oldMessages
		resequencing = true
	}
	return newMessagesResults, nil
}

func (s *ExecutionEngine) getCurrentHeader() (*types.Header, error) {
	currentBlock := s.bc.CurrentBlock()
	if currentBlock == nil {
		return nil, errors.New("failed to get current block")
	}
	return currentBlock, nil
}

func (s *ExecutionEngine) HeadMessageNumber() (arbutil.MessageIndex, error) {
	currentHeader, err := s.getCurrentHeader()
	if err != nil {
		return 0, err
	}
	return s.BlockNumberToMessageIndex(currentHeader.Number.Uint64())
}

func (s *ExecutionEngine) HeadMessageNumberSync(t *testing.T) (arbutil.MessageIndex, error) {
	s.createBlocksMutex.Lock()
	defer s.createBlocksMutex.Unlock()
	return s.HeadMessageNumber()
}

func (s *ExecutionEngine) NextDelayedMessageNumber() (uint64, error) {
	currentHeader, err := s.getCurrentHeader()
	if err != nil {
		return 0, err
	}
	return currentHeader.Nonce.Uint64(), nil
}

func MessageFromTxes(header *arbostypes.L1IncomingMessageHeader, txes types.Transactions, txErrors []error) (*arbostypes.L1IncomingMessage, error) {
	var l2Message []byte
	if len(txes) == 1 && txErrors[0] == nil {
		txBytes, err := txes[0].MarshalBinary()
		if err != nil {
			return nil, err
		}
		l2Message = append(l2Message, arbos.L2MessageKind_SignedTx)
		l2Message = append(l2Message, txBytes...)
	} else {
		l2Message = append(l2Message, arbos.L2MessageKind_Batch)
		sizeBuf := make([]byte, 8)
		for i, tx := range txes {
			if txErrors[i] != nil {
				continue
			}
			txBytes, err := tx.MarshalBinary()
			if err != nil {
				return nil, err
			}
			binary.BigEndian.PutUint64(sizeBuf, uint64(len(txBytes)+1))
			l2Message = append(l2Message, sizeBuf...)
			l2Message = append(l2Message, arbos.L2MessageKind_SignedTx)
			l2Message = append(l2Message, txBytes...)
		}
	}
	if len(l2Message) > arbostypes.MaxL2MessageSize {
		return nil, errors.New("l2message too long")
	}
	return &arbostypes.L1IncomingMessage{
		Header: header,
		L2msg:  l2Message,
	}, nil
}

// The caller must hold the createBlocksMutex
func (s *ExecutionEngine) resequenceReorgedMessages(messages []*arbostypes.MessageWithMetadata) {
	if !s.reorgSequencing {
		return
	}

	log.Info("Trying to resequence messages", "number", len(messages))
	lastBlockHeader, err := s.getCurrentHeader()
	if err != nil {
		log.Error("block header not found during resequence", "err", err)
		return
	}

	nextDelayedSeqNum := lastBlockHeader.Nonce.Uint64()

	for _, msg := range messages {
		// Check if the message is non-nil just to be safe
		if msg == nil || msg.Message == nil || msg.Message.Header == nil {
			continue
		}
		header := msg.Message.Header
		if header.RequestId != nil {
			delayedSeqNum := header.RequestId.Big().Uint64()
			if delayedSeqNum != nextDelayedSeqNum {
				log.Info("not resequencing delayed message due to unexpected index", "expected", nextDelayedSeqNum, "found", delayedSeqNum)
				continue
			}
			_, err := s.sequenceDelayedMessageWithBlockMutex(msg.Message, delayedSeqNum)
			if err != nil {
				log.Error("failed to re-sequence old delayed message removed by reorg", "err", err)
			}
			nextDelayedSeqNum += 1
			continue
		}
		if header.Kind != arbostypes.L1MessageType_L2Message || header.Poster != l1pricing.BatchPosterAddress {
			// This shouldn't exist?
			log.Warn("skipping non-standard sequencer message found from reorg", "header", header)
			continue
		}
		txes, err := arbos.ParseL2Transactions(msg.Message, s.bc.Config().ChainID)
		if err != nil {
			log.Warn("failed to parse sequencer message found from reorg", "err", err)
			continue
		}
		hooks := arbos.NoopSequencingHooks()
		hooks.DiscardInvalidTxsEarly = true
		_, err = s.sequenceTransactionsWithBlockMutex(msg.Message.Header, txes, hooks)
		if err != nil {
			log.Error("failed to re-sequence old user message removed by reorg", "err", err)
			return
		}
	}
}

func (s *ExecutionEngine) sequencerWrapper(sequencerFunc func() (*types.Block, error)) (*types.Block, error) {
	attempts := 0
	for {
		s.createBlocksMutex.Lock()
		block, err := sequencerFunc()
		s.createBlocksMutex.Unlock()
		if !errors.Is(err, execution.ErrSequencerInsertLockTaken) {
			return block, err
		}
		// We got SequencerInsertLockTaken
		// option 1: there was a race, we are no longer main sequencer
		chosenErr := s.consensus.ExpectChosenSequencer()
		if chosenErr != nil {
			return nil, chosenErr
		}
		// option 2: we are in a test without very orderly sequencer coordination
		if !s.bc.Config().ArbitrumChainParams.AllowDebugPrecompiles {
			// option 3: something weird. send warning
			log.Warn("sequence transactions: insert lock takent", "attempts", attempts)
		}
		// options 2/3 fail after too many attempts
		attempts++
		if attempts > 20 {
			return nil, err
		}
		<-time.After(time.Millisecond * 100)
	}
}

func (s *ExecutionEngine) SequenceTransactions(header *arbostypes.L1IncomingMessageHeader, txes types.Transactions, hooks *arbos.SequencingHooks) (*types.Block, error) {
	return s.sequencerWrapper(func() (*types.Block, error) {
		hooks.TxErrors = nil
		return s.sequenceTransactionsWithBlockMutex(header, txes, hooks)
	})
}

// SequenceTransactionsWithProfiling runs SequenceTransactions with tracing and
// CPU profiling enabled. If the block creation takes longer than 2 seconds, it
// keeps both and prints out filenames in an error log line.
func (s *ExecutionEngine) SequenceTransactionsWithProfiling(header *arbostypes.L1IncomingMessageHeader, txes types.Transactions, hooks *arbos.SequencingHooks) (*types.Block, error) {
	pprofBuf, traceBuf := bytes.NewBuffer(nil), bytes.NewBuffer(nil)
	if err := pprof.StartCPUProfile(pprofBuf); err != nil {
		log.Error("Starting CPU profiling", "error", err)
	}
	if err := trace.Start(traceBuf); err != nil {
		log.Error("Starting tracing", "error", err)
	}
	start := time.Now()
	res, err := s.SequenceTransactions(header, txes, hooks)
	elapsed := time.Since(start)
	pprof.StopCPUProfile()
	trace.Stop()
	if elapsed > 2*time.Second {
		writeAndLog(pprofBuf, traceBuf)
		return res, err
	}
	return res, err
}

func writeAndLog(pprof, trace *bytes.Buffer) {
	id := uuid.NewString()
	pprofFile := path.Join(os.TempDir(), id+".pprof")
	if err := os.WriteFile(pprofFile, pprof.Bytes(), 0o600); err != nil {
		log.Error("Creating temporary file for pprof", "fileName", pprofFile, "error", err)
		return
	}
	traceFile := path.Join(os.TempDir(), id+".trace")
	if err := os.WriteFile(traceFile, trace.Bytes(), 0o600); err != nil {
		log.Error("Creating temporary file for trace", "fileName", traceFile, "error", err)
		return
	}
	log.Info("Transactions sequencing took longer than 2 seconds, created pprof and trace files", "pprof", pprofFile, "traceFile", traceFile)
}

func (s *ExecutionEngine) sequenceTransactionsWithBlockMutex(header *arbostypes.L1IncomingMessageHeader, txes types.Transactions, hooks *arbos.SequencingHooks) (*types.Block, error) {
	lastBlockHeader, err := s.getCurrentHeader()
	if err != nil {
		return nil, err
	}

	statedb, err := s.bc.StateAt(lastBlockHeader.Root)
	if err != nil {
		return nil, err
	}

	delayedMessagesRead := lastBlockHeader.Nonce.Uint64()

	startTime := time.Now()
	block, receipts, err := arbos.ProduceBlockAdvanced(
		header,
		txes,
		delayedMessagesRead,
		lastBlockHeader,
		statedb,
		s.bc,
		s.bc.Config(),
		hooks,
		false,
	)
	if err != nil {
		return nil, err
	}
	blockCalcTime := time.Since(startTime)
	if len(hooks.TxErrors) != len(txes) {
		return nil, fmt.Errorf("unexpected number of error results: %v vs number of txes %v", len(hooks.TxErrors), len(txes))
	}

	if len(receipts) == 0 {
		return nil, nil
	}

	allTxsErrored := true
	for _, err := range hooks.TxErrors {
		if err == nil {
			allTxsErrored = false
			break
		}
	}
	if allTxsErrored {
		return nil, nil
	}

	msg, err := MessageFromTxes(header, txes, hooks.TxErrors)
	if err != nil {
		return nil, err
	}

	pos, err := s.BlockNumberToMessageIndex(lastBlockHeader.Number.Uint64() + 1)
	if err != nil {
		return nil, err
	}

	msgWithMeta := arbostypes.MessageWithMetadata{
		Message:             msg,
		DelayedMessagesRead: delayedMessagesRead,
	}
	msgResult, err := s.resultFromHeader(block.Header())
	if err != nil {
		return nil, err
	}

	err = s.consensus.WriteMessageFromSequencer(pos, msgWithMeta, *msgResult)
	if err != nil {
		return nil, err
	}

	// Only write the block after we've written the messages, so if the node dies in the middle of this,
	// it will naturally recover on startup by regenerating the missing block.
	err = s.appendBlock(block, statedb, receipts, blockCalcTime)
	if err != nil {
		return nil, err
	}
	s.cacheL1PriceDataOfMsg(pos, receipts, block, false)

	return block, nil
}

func (s *ExecutionEngine) SequenceDelayedMessage(message *arbostypes.L1IncomingMessage, delayedSeqNum uint64) error {
	_, err := s.sequencerWrapper(func() (*types.Block, error) {
		return s.sequenceDelayedMessageWithBlockMutex(message, delayedSeqNum)
	})
	return err
}

func (s *ExecutionEngine) sequenceDelayedMessageWithBlockMutex(message *arbostypes.L1IncomingMessage, delayedSeqNum uint64) (*types.Block, error) {
	currentHeader, err := s.getCurrentHeader()
	if err != nil {
		return nil, err
	}

	expectedDelayed := currentHeader.Nonce.Uint64()

	pos, err := s.BlockNumberToMessageIndex(currentHeader.Number.Uint64() + 1)
	if err != nil {
		return nil, err
	}

	if expectedDelayed != delayedSeqNum {
		return nil, fmt.Errorf("wrong delayed message sequenced got %d expected %d", delayedSeqNum, expectedDelayed)
	}

	messageWithMeta := arbostypes.MessageWithMetadata{
		Message:             message,
		DelayedMessagesRead: delayedSeqNum + 1,
	}

	startTime := time.Now()
	block, statedb, receipts, err := s.createBlockFromNextMessage(&messageWithMeta, false)
	if err != nil {
		return nil, err
	}
	blockCalcTime := time.Since(startTime)

	msgResult, err := s.resultFromHeader(block.Header())
	if err != nil {
		return nil, err
	}

	err = s.consensus.WriteMessageFromSequencer(pos, messageWithMeta, *msgResult)
	if err != nil {
		return nil, err
	}

	err = s.appendBlock(block, statedb, receipts, blockCalcTime)
	if err != nil {
		return nil, err
	}
	s.cacheL1PriceDataOfMsg(pos, receipts, block, true)

	log.Info("ExecutionEngine: Added DelayedMessages", "pos", pos, "delayed", delayedSeqNum, "block-header", block.Header())

	return block, nil
}

func (s *ExecutionEngine) GetGenesisBlockNumber() uint64 {
	return s.bc.Config().ArbitrumChainParams.GenesisBlockNum
}

func (s *ExecutionEngine) BlockNumberToMessageIndex(blockNum uint64) (arbutil.MessageIndex, error) {
	genesis := s.GetGenesisBlockNumber()
	if blockNum < genesis {
		return 0, fmt.Errorf("blockNum %d < genesis %d", blockNum, genesis)
	}
	return arbutil.MessageIndex(blockNum - genesis), nil
}

func (s *ExecutionEngine) MessageIndexToBlockNumber(messageNum arbutil.MessageIndex) uint64 {
	return uint64(messageNum) + s.GetGenesisBlockNumber()
}

// must hold createBlockMutex
func (s *ExecutionEngine) createBlockFromNextMessage(msg *arbostypes.MessageWithMetadata, isMsgForPrefetch bool) (*types.Block, *state.StateDB, types.Receipts, error) {
	currentHeader := s.bc.CurrentBlock()
	if currentHeader == nil {
		return nil, nil, nil, errors.New("failed to get current block header")
	}

	currentBlock := s.bc.GetBlock(currentHeader.Hash(), currentHeader.Number.Uint64())
	if currentBlock == nil {
		return nil, nil, nil, errors.New("can't find block for current header")
	}

	err := s.bc.RecoverState(currentBlock)
	if err != nil {
		return nil, nil, nil, fmt.Errorf("failed to recover block %v state: %w", currentBlock.Number(), err)
	}

	statedb, err := s.bc.StateAt(currentHeader.Root)
	if err != nil {
		return nil, nil, nil, err
	}
	statedb.StartPrefetcher("TransactionStreamer")
	defer statedb.StopPrefetcher()

	block, receipts, err := arbos.ProduceBlock(
		msg.Message,
		msg.DelayedMessagesRead,
		currentHeader,
		statedb,
		s.bc,
		s.bc.Config(),
		isMsgForPrefetch,
	)

	return block, statedb, receipts, err
}

// must hold createBlockMutex
func (s *ExecutionEngine) appendBlock(block *types.Block, statedb *state.StateDB, receipts types.Receipts, duration time.Duration) error {
	var logs []*types.Log
	for _, receipt := range receipts {
		logs = append(logs, receipt.Logs...)
	}
	status, err := s.bc.WriteBlockAndSetHeadWithTime(block, receipts, logs, statedb, true, duration)
	if err != nil {
		return err
	}
	if status == core.SideStatTy {
		return errors.New("geth rejected block as non-canonical")
	}
	baseFeeGauge.Update(block.BaseFee().Int64())
	txCountHistogram.Update(int64(len(block.Transactions()) - 1))
	var blockGasused uint64
	for i := 1; i < len(receipts); i++ {
		val := arbmath.SaturatingUSub(receipts[i].GasUsed, receipts[i].GasUsedForL1)
		txGasUsedHistogram.Update(int64(val))
		blockGasused += val
	}
	blockGasUsedHistogram.Update(int64(blockGasused))
	gasUsedSinceStartupCounter.Inc(int64(blockGasused))
	s.updateL1GasPriceEstimateMetric()
	return nil
}

func (s *ExecutionEngine) resultFromHeader(header *types.Header) (*execution.MessageResult, error) {
	if header == nil {
		return nil, fmt.Errorf("result not found")
	}
	info := types.DeserializeHeaderExtraInformation(header)
	return &execution.MessageResult{
		BlockHash: header.Hash(),
		SendRoot:  info.SendRoot,
	}, nil
}

func (s *ExecutionEngine) ResultAtPos(pos arbutil.MessageIndex) (*execution.MessageResult, error) {
	return s.resultFromHeader(s.bc.GetHeaderByNumber(s.MessageIndexToBlockNumber(pos)))
}

func (s *ExecutionEngine) updateL1GasPriceEstimateMetric() {
	bc := s.bc
	latestHeader := bc.CurrentBlock()
	latestState, err := bc.StateAt(latestHeader.Root)
	if err != nil {
		log.Error("error getting latest statedb while fetching l2 Estimate of L1 GasPrice")
		return
	}
	arbState, err := arbosState.OpenSystemArbosState(latestState, nil, true)
	if err != nil {
		log.Error("error opening system arbos state while fetching l2 Estimate of L1 GasPrice")
		return
	}
	l2EstimateL1GasPrice, err := arbState.L1PricingState().PricePerUnit()
	if err != nil {
		log.Error("error fetching l2 Estimate of L1 GasPrice")
		return
	}
	l1GasPriceEstimateGauge.Update(l2EstimateL1GasPrice.Int64())
}

func (s *ExecutionEngine) getL1PricingSurplus() (int64, error) {
	bc := s.bc
	latestHeader := bc.CurrentBlock()
	latestState, err := bc.StateAt(latestHeader.Root)
	if err != nil {
		return 0, errors.New("error getting latest statedb while fetching current L1 pricing surplus")
	}
	arbState, err := arbosState.OpenSystemArbosState(latestState, nil, true)
	if err != nil {
		return 0, errors.New("error opening system arbos state while fetching current L1 pricing surplus")
	}
	surplus, err := arbState.L1PricingState().GetL1PricingSurplus()
	if err != nil {
		return 0, errors.New("error fetching current L1 pricing surplus")
	}
	return surplus.Int64(), nil
}

func (s *ExecutionEngine) cacheL1PriceDataOfMsg(seqNum arbutil.MessageIndex, receipts types.Receipts, block *types.Block, blockBuiltUsingDelayedMessage bool) {
	var gasUsedForL1 uint64
	var callDataUnits uint64
	if !blockBuiltUsingDelayedMessage {
		// s.cachedL1PriceData tracks L1 price data for messages posted by Nitro,
		// so delayed messages should not update cummulative values kept on it.

		// First transaction in every block is an Arbitrum internal transaction,
		// so we skip it here.
		for i := 1; i < len(receipts); i++ {
			gasUsedForL1 += receipts[i].GasUsedForL1
		}
		for _, tx := range block.Transactions() {
			callDataUnits += tx.CalldataUnits
		}
	}
	l1GasCharged := gasUsedForL1 * block.BaseFee().Uint64()

	s.cachedL1PriceData.mutex.Lock()
	defer s.cachedL1PriceData.mutex.Unlock()

	resetCache := func() {
		s.cachedL1PriceData.startOfL1PriceDataCache = seqNum
		s.cachedL1PriceData.endOfL1PriceDataCache = seqNum
		s.cachedL1PriceData.msgToL1PriceData = []L1PriceDataOfMsg{{
			callDataUnits:            callDataUnits,
			cummulativeCallDataUnits: callDataUnits,
			l1GasCharged:             l1GasCharged,
			cummulativeL1GasCharged:  l1GasCharged,
		}}
	}
	size := len(s.cachedL1PriceData.msgToL1PriceData)
	if size == 0 ||
		s.cachedL1PriceData.startOfL1PriceDataCache == 0 ||
		s.cachedL1PriceData.endOfL1PriceDataCache == 0 ||
		arbutil.MessageIndex(size) != s.cachedL1PriceData.endOfL1PriceDataCache-s.cachedL1PriceData.startOfL1PriceDataCache+1 {
		resetCache()
		return
	}
	if seqNum != s.cachedL1PriceData.endOfL1PriceDataCache+1 {
		if seqNum > s.cachedL1PriceData.endOfL1PriceDataCache+1 {
			log.Info("message position higher then current end of l1 price data cache, resetting cache to this message")
			resetCache()
		} else if seqNum < s.cachedL1PriceData.startOfL1PriceDataCache {
			log.Info("message position lower than start of l1 price data cache, ignoring")
		} else {
			log.Info("message position already seen in l1 price data cache, ignoring")
		}
	} else {
		cummulativeCallDataUnits := s.cachedL1PriceData.msgToL1PriceData[size-1].cummulativeCallDataUnits
		cummulativeL1GasCharged := s.cachedL1PriceData.msgToL1PriceData[size-1].cummulativeL1GasCharged
		s.cachedL1PriceData.msgToL1PriceData = append(s.cachedL1PriceData.msgToL1PriceData, L1PriceDataOfMsg{
			callDataUnits:            callDataUnits,
			cummulativeCallDataUnits: cummulativeCallDataUnits + callDataUnits,
			l1GasCharged:             l1GasCharged,
			cummulativeL1GasCharged:  cummulativeL1GasCharged + l1GasCharged,
		})
		s.cachedL1PriceData.endOfL1PriceDataCache = seqNum
	}
}

// DigestMessage is used to create a block by executing msg against the latest state and storing it.
// Also, while creating a block by executing msg against the latest state,
// in parallel, creates a block by executing msgForPrefetch (msg+1) against the latest state
// but does not store the block.
// This helps in filling the cache, so that the next block creation is faster.
func (s *ExecutionEngine) DigestMessage(num arbutil.MessageIndex, msg *arbostypes.MessageWithMetadata, msgForPrefetch *arbostypes.MessageWithMetadata) (*execution.MessageResult, error) {
	if !s.createBlocksMutex.TryLock() {
		return nil, errors.New("createBlock mutex held")
	}
	defer s.createBlocksMutex.Unlock()
	return s.digestMessageWithBlockMutex(num, msg, msgForPrefetch)
}

func (s *ExecutionEngine) digestMessageWithBlockMutex(num arbutil.MessageIndex, msg *arbostypes.MessageWithMetadata, msgForPrefetch *arbostypes.MessageWithMetadata) (*execution.MessageResult, error) {
	currentHeader, err := s.getCurrentHeader()
	if err != nil {
		return nil, err
	}
	curMsg, err := s.BlockNumberToMessageIndex(currentHeader.Number.Uint64())
	if err != nil {
		return nil, err
	}
	if curMsg+1 != num {
		return nil, fmt.Errorf("wrong message number in digest got %d expected %d", num, curMsg+1)
	}

	startTime := time.Now()
	if s.prefetchBlock && msgForPrefetch != nil {
		go func() {
			_, _, _, err := s.createBlockFromNextMessage(msgForPrefetch, true)
			if err != nil {
				return
			}
		}()
	}

	block, statedb, receipts, err := s.createBlockFromNextMessage(msg, false)
	if err != nil {
		return nil, err
	}

	err = s.appendBlock(block, statedb, receipts, time.Since(startTime))
	if err != nil {
		return nil, err
	}
	s.cacheL1PriceDataOfMsg(num, receipts, block, false)

	if time.Now().After(s.nextScheduledVersionCheck) {
		s.nextScheduledVersionCheck = time.Now().Add(time.Minute)
		arbState, err := arbosState.OpenSystemArbosState(statedb, nil, true)
		if err != nil {
			return nil, err
		}
		version, timestampInt, err := arbState.GetScheduledUpgrade()
		if err != nil {
			return nil, err
		}
		var timeUntilUpgrade time.Duration
		var timestamp time.Time
		if timestampInt == 0 {
			// This upgrade will take effect in the next block
			timestamp = time.Now()
		} else {
			// This upgrade is scheduled for the future
			timestamp = time.Unix(int64(timestampInt), 0)
			timeUntilUpgrade = time.Until(timestamp)
		}
		maxSupportedVersion := params.ArbitrumDevTestChainConfig().ArbitrumChainParams.InitialArbOSVersion
		logLevel := log.Warn
		if timeUntilUpgrade < time.Hour*24 {
			logLevel = log.Error
		}
		if version > maxSupportedVersion {
			logLevel(
				"you need to update your node to the latest version before this scheduled ArbOS upgrade",
				"timeUntilUpgrade", timeUntilUpgrade,
				"upgradeScheduledFor", timestamp,
				"maxSupportedArbosVersion", maxSupportedVersion,
				"pendingArbosUpgradeVersion", version,
			)
		}
	}

	sharedmetrics.UpdateSequenceNumberInBlockGauge(num)
	s.latestBlockMutex.Lock()
	s.latestBlock = block
	s.latestBlockMutex.Unlock()
	select {
	case s.newBlockNotifier <- struct{}{}:
	default:
	}

	msgResult, err := s.resultFromHeader(block.Header())
	if err != nil {
		return nil, err
	}
	return msgResult, nil
}

func (s *ExecutionEngine) ArbOSVersionForMessageNumber(messageNum arbutil.MessageIndex) (uint64, error) {
	block := s.bc.GetBlockByNumber(s.MessageIndexToBlockNumber(messageNum))
	if block == nil {
		return 0, fmt.Errorf("couldn't find block for message number %d", messageNum)
	}
	extra := types.DeserializeHeaderExtraInformation(block.Header())
	return extra.ArbOSFormatVersion, nil
}

func (s *ExecutionEngine) Start(ctx_in context.Context) {
	s.StopWaiter.Start(ctx_in, s)
	s.LaunchThread(func(ctx context.Context) {
		for {
			select {
			case <-ctx.Done():
				return
			case resequence := <-s.resequenceChan:
				s.resequenceReorgedMessages(resequence)
				s.createBlocksMutex.Unlock()
			}
		}
	})
	s.LaunchThread(func(ctx context.Context) {
		var lastBlock *types.Block
		for {
			select {
			case <-s.newBlockNotifier:
			case <-ctx.Done():
				return
			}
			s.latestBlockMutex.Lock()
			block := s.latestBlock
			s.latestBlockMutex.Unlock()
			if block != nil && (lastBlock == nil || block.Hash() != lastBlock.Hash()) {
				log.Info(
					"created block",
					"l2Block", block.Number(),
					"l2BlockHash", block.Hash(),
				)
				lastBlock = block
				select {
				case <-time.After(time.Second):
				case <-ctx.Done():
					return
				}
			}
		}
	})
}<|MERGE_RESOLUTION|>--- conflicted
+++ resolved
@@ -150,12 +150,7 @@
 	}
 }
 
-<<<<<<< HEAD
-func (s *ExecutionEngine) Initialize(rustCacheSize uint32, targetConfig *StylusTargetConfig) error {
-	if rustCacheSize != 0 {
-		programs.ResizeWasmLruCache(rustCacheSize)
-	}
-
+func populateStylusTargetCache(targetConfig *StylusTargetConfig) error {
 	localTarget := rawdb.LocalTarget()
 	targets := targetConfig.WasmTargets()
 	var nativeSet bool
@@ -175,23 +170,10 @@
 			return fmt.Errorf("Failed to set stylus target: %w", err)
 		}
 		nativeSet = nativeSet || isNative
-=======
-func populateStylusTargetCache(targetConfig *StylusTargetConfig) error {
-	var effectiveStylusTarget string
-	target := rawdb.LocalTarget()
-	switch target {
-	case rawdb.TargetArm64:
-		effectiveStylusTarget = targetConfig.Arm64
-	case rawdb.TargetAmd64:
-		effectiveStylusTarget = targetConfig.Amd64
-	case rawdb.TargetHost:
-		effectiveStylusTarget = targetConfig.Host
->>>>>>> 4d164364
 	}
 	if !nativeSet {
 		return fmt.Errorf("local target %v missing in list of archs %v", localTarget, targets)
 	}
-
 	return nil
 }
 
