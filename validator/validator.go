--- conflicted
+++ resolved
@@ -186,15 +186,10 @@
 	return v, nil
 }
 
-<<<<<<< HEAD
-func (v *Validator) Start(ctx context.Context, tx protocol.ActiveTx) {
-	go v.handleRollupEvents(ctx, tx)
-=======
 func (v *Validator) Start(ctx context.Context) {
 	go v.handleChallengeEvents(ctx)
 	v.StopWaiter.Start(ctx, v)
 	v.CallIteratively(v.handleAssertions)
->>>>>>> 9e150450
 	if !v.disableLeafCreation {
 		go v.prepareLeafCreationPeriodically(ctx)
 	}
