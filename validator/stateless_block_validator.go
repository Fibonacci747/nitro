// Copyright 2021-2022, Offchain Labs, Inc.
// For license information, see https://github.com/nitro/blob/master/LICENSE

package validator

import (
	"context"
	"fmt"
	"sync"

	"github.com/offchainlabs/nitro/arbutil"

	"github.com/ethereum/go-ethereum/arbitrum"
	"github.com/ethereum/go-ethereum/common"
	"github.com/ethereum/go-ethereum/core"
	"github.com/ethereum/go-ethereum/core/rawdb"
	"github.com/ethereum/go-ethereum/core/state"
	"github.com/ethereum/go-ethereum/core/types"
	"github.com/ethereum/go-ethereum/ethdb"
	"github.com/ethereum/go-ethereum/log"
	"github.com/ethereum/go-ethereum/rlp"
	"github.com/offchainlabs/nitro/arbos"
	"github.com/offchainlabs/nitro/arbos/arbosState"
	"github.com/offchainlabs/nitro/arbstate"
	"github.com/pkg/errors"
)

type StatelessBlockValidator struct {
	MachineLoader   *NitroMachineLoader
	inboxReader     InboxReaderInterface
	inboxTracker    InboxTrackerInterface
	streamer        TransactionStreamerInterface
	blockchain      *core.BlockChain
	db              ethdb.Database
	daService       arbstate.DataAvailabilityReader
	genesisBlockNum uint64

	moduleMutex           sync.Mutex
	currentWasmModuleRoot common.Hash
	pendingWasmModuleRoot common.Hash
	fatalErrChan          chan error
}

type BlockValidatorRegistrer interface {
	SetBlockValidator(*BlockValidator)
}

type InboxTrackerInterface interface {
	BlockValidatorRegistrer
	GetDelayedMessageBytes(uint64) ([]byte, error)
	GetBatchMessageCount(seqNum uint64) (arbutil.MessageIndex, error)
	GetBatchAcc(seqNum uint64) (common.Hash, error)
	GetBatchCount() (uint64, error)
}

type TransactionStreamerInterface interface {
	BlockValidatorRegistrer
	GetMessage(seqNum arbutil.MessageIndex) (*arbstate.MessageWithMetadata, error)
	GetGenesisBlockNumber() (uint64, error)
	PauseReorgs()
	ResumeReorgs()
}

type InboxReaderInterface interface {
	GetSequencerMessageBytes(ctx context.Context, seqNum uint64) ([]byte, error)
}

type L1ReaderInterface interface {
	Client() arbutil.L1Interface
	Subscribe(bool) (<-chan *types.Header, func())
	WaitForTxApproval(ctx context.Context, tx *types.Transaction) (*types.Receipt, error)
}

type GlobalStatePosition struct {
	BatchNumber uint64
	PosInBatch  uint64
}

func GlobalStatePositionsFor(
	tracker InboxTrackerInterface,
	pos arbutil.MessageIndex,
	batch uint64,
) (GlobalStatePosition, GlobalStatePosition, error) {
	msgCountInBatch, err := tracker.GetBatchMessageCount(batch)
	if err != nil {
		return GlobalStatePosition{}, GlobalStatePosition{}, err
	}
	var firstInBatch arbutil.MessageIndex
	if batch > 0 {
		firstInBatch, err = tracker.GetBatchMessageCount(batch - 1)
		if err != nil {
			return GlobalStatePosition{}, GlobalStatePosition{}, err
		}
	}
	if msgCountInBatch <= pos {
		return GlobalStatePosition{}, GlobalStatePosition{}, fmt.Errorf("batch %d has up to message %d, failed getting for %d", batch, msgCountInBatch-1, pos)
	}
	if firstInBatch > pos {
		return GlobalStatePosition{}, GlobalStatePosition{}, fmt.Errorf("batch %d starts from %d, failed getting for %d", batch, firstInBatch, pos)
	}
	startPos := GlobalStatePosition{batch, uint64(pos - firstInBatch)}
	if msgCountInBatch == pos+1 {
		return startPos, GlobalStatePosition{batch + 1, 0}, nil
	}
	return startPos, GlobalStatePosition{batch, uint64(pos + 1 - firstInBatch)}, nil
}

func FindBatchContainingMessageIndex(
	tracker InboxTrackerInterface, pos arbutil.MessageIndex, high uint64,
) (uint64, error) {
	var low uint64
	// Iteration preconditions:
	// - high >= low
	// - msgCount(low - 1) <= pos implies low <= target
	// - msgCount(high) > pos implies high >= target
	// Therefore, if low == high, then low == high == target
	for high > low {
		// Due to integer rounding, mid >= low && mid < high
		mid := (low + high) / 2
		count, err := tracker.GetBatchMessageCount(mid)
		if err != nil {
			return 0, err
		}
		if count < pos {
			// Must narrow as mid >= low, therefore mid + 1 > low, therefore newLow > oldLow
			// Keeps low precondition as msgCount(mid) < pos
			low = mid + 1
		} else if count == pos {
			return mid + 1, nil
		} else if count == pos+1 || mid == low { // implied: count > pos
			return mid, nil
		} else { // implied: count > pos + 1
			// Must narrow as mid < high, therefore newHigh < lowHigh
			// Keeps high precondition as msgCount(mid) > pos
			high = mid
		}
	}
	return low, nil
}

type validationEntry struct {
	BlockNumber   uint64
	PrevBlockHash common.Hash
	BlockHash     common.Hash
	SendRoot      common.Hash
	PrevSendRoot  common.Hash
	BlockHeader   *types.Header
	HasDelayedMsg bool
	DelayedMsgNr  uint64
	StartPosition GlobalStatePosition
	EndPosition   GlobalStatePosition
	Preimages     map[common.Hash][]byte
	BatchInfo     []BatchInfo
}

func (v *validationEntry) start() GoGlobalState {
	start := v.StartPosition
	return GoGlobalState{
		Batch:      start.BatchNumber,
		PosInBatch: start.PosInBatch,
		BlockHash:  v.PrevBlockHash,
		SendRoot:   v.PrevSendRoot,
	}
}

func (v *validationEntry) expectedEnd() GoGlobalState {
	end := v.EndPosition
	return GoGlobalState{
		Batch:      end.BatchNumber,
		PosInBatch: end.PosInBatch,
		BlockHash:  v.BlockHash,
		SendRoot:   v.SendRoot,
	}
}

func newValidationEntry(
	prevHeader *types.Header,
	header *types.Header,
	hasDelayed bool,
	delayedMsgNr uint64,
	preimages map[common.Hash][]byte,
	batchInfo []BatchInfo,
) (*validationEntry, error) {
	extraInfo, err := types.DeserializeHeaderExtraInformation(header)
	if err != nil {
		return nil, err
	}
	prevExtraInfo, err := types.DeserializeHeaderExtraInformation(prevHeader)
	if err != nil {
		return nil, err
	}
	return &validationEntry{
		BlockNumber:   header.Number.Uint64(),
		BlockHash:     header.Hash(),
		SendRoot:      extraInfo.SendRoot,
		PrevSendRoot:  prevExtraInfo.SendRoot,
		PrevBlockHash: header.ParentHash,
		BlockHeader:   header,
		HasDelayedMsg: hasDelayed,
		DelayedMsgNr:  delayedMsgNr,
		Preimages:     preimages,
		BatchInfo:     batchInfo,
	}, nil
}

func NewStatelessBlockValidator(
	machineLoader *NitroMachineLoader,
	inboxReader InboxReaderInterface,
	inbox InboxTrackerInterface,
	streamer TransactionStreamerInterface,
	blockchain *core.BlockChain,
	db ethdb.Database,
	das arbstate.DataAvailabilityReader,
	config *BlockValidatorConfig,
	fatalErrChan chan error,
) (*StatelessBlockValidator, error) {
	genesisBlockNum, err := streamer.GetGenesisBlockNumber()
	if err != nil {
		return nil, err
	}
	validator := &StatelessBlockValidator{
		MachineLoader:   machineLoader,
		inboxReader:     inboxReader,
		inboxTracker:    inbox,
		streamer:        streamer,
		blockchain:      blockchain,
		db:              db,
		daService:       das,
		genesisBlockNum: genesisBlockNum,
		fatalErrChan:    fatalErrChan,
	}
	if config.PendingUpgradeModuleRoot != "" {
		if config.PendingUpgradeModuleRoot == "latest" {
			latest, err := machineLoader.GetConfig().ReadLatestWasmModuleRoot()
			if err != nil {
				return nil, err
			}
			validator.pendingWasmModuleRoot = latest
		} else {
			validator.pendingWasmModuleRoot = common.HexToHash(config.PendingUpgradeModuleRoot)
			if (validator.pendingWasmModuleRoot == common.Hash{}) {
				return nil, errors.New("pending-upgrade-module-root config value illegal")
			}
		}

		// the machine will be lazily created if need be later otherwise
		if config.ArbitratorValidator {
			if err := machineLoader.CreateMachine(validator.pendingWasmModuleRoot, true, false); err != nil {
				return nil, err
			}
		}
		if config.JitValidator {
			if err := machineLoader.CreateMachine(validator.pendingWasmModuleRoot, true, true); err != nil {
				return nil, err
			}
		}
	}
	return validator, nil
}

func (v *StatelessBlockValidator) GetModuleRootsToValidate() []common.Hash {
	v.moduleMutex.Lock()
	defer v.moduleMutex.Unlock()

	validatingModuleRoots := []common.Hash{v.currentWasmModuleRoot}
	if (v.currentWasmModuleRoot != v.pendingWasmModuleRoot && v.pendingWasmModuleRoot != common.Hash{}) {
		validatingModuleRoots = append(validatingModuleRoots, v.pendingWasmModuleRoot)
	}
	return validatingModuleRoots
}

type BatchInfo struct {
	Number uint64
	Data   []byte
}

// If msg is nil, this will record block creation up to the point where message would be accessed (for a "too far" proof)
func RecordBlockCreation(
	ctx context.Context,
	blockchain *core.BlockChain,
	inboxReader InboxReaderInterface,
	prevHeader *types.Header,
	msg *arbstate.MessageWithMetadata,
	producePreimages bool,
) (common.Hash, map[common.Hash][]byte, []BatchInfo, error) {
	var recordingdb *state.StateDB
	var chaincontext core.ChainContext
	var recordingKV *arbitrum.RecordingKV
	var err error
	if producePreimages {
		recordingdb, chaincontext, recordingKV, err = arbitrum.PrepareRecording(blockchain, prevHeader)
		if err != nil {
			return common.Hash{}, nil, nil, err
		}
	} else {
		var prevRoot common.Hash
		if prevHeader != nil {
			prevRoot = prevHeader.Root
		}
		recordingdb, err = blockchain.StateAt(prevRoot)
		if err != nil {
			return common.Hash{}, nil, nil, err
		}
		chaincontext = blockchain
	}

	chainConfig := blockchain.Config()

	// Get the chain ID, both to validate and because the replay binary also gets the chain ID,
	// so we need to populate the recordingdb with preimages for retrieving the chain ID.
	if prevHeader != nil {
		initialArbosState, err := arbosState.OpenSystemArbosState(recordingdb, nil, true)
		if err != nil {
			return common.Hash{}, nil, nil, fmt.Errorf("error opening initial ArbOS state: %w", err)
		}
		chainId, err := initialArbosState.ChainId()
		if err != nil {
			return common.Hash{}, nil, nil, fmt.Errorf("error getting chain ID from initial ArbOS state: %w", err)
		}
		if chainId.Cmp(chainConfig.ChainID) != 0 {
			return common.Hash{}, nil, nil, fmt.Errorf("unexpected chain ID %v in ArbOS state, expected %v", chainId, chainConfig.ChainID)
		}
	}

	var blockHash common.Hash
	var readBatchInfo []BatchInfo
	if msg != nil {
		batchFetcher := func(batchNum uint64) ([]byte, error) {
			data, err := inboxReader.GetSequencerMessageBytes(ctx, batchNum)
			if err != nil {
				return nil, err
			}
			readBatchInfo = append(readBatchInfo, BatchInfo{
				Number: batchNum,
				Data:   data,
			})
			return data, nil
		}
		block, _, err := arbos.ProduceBlock(
			msg.Message,
			msg.DelayedMessagesRead,
			prevHeader,
			recordingdb,
			chaincontext,
			chainConfig,
			batchFetcher,
		)
		if err != nil {
			return common.Hash{}, nil, nil, err
		}
		blockHash = block.Hash()
	}

	var preimages map[common.Hash][]byte
	if recordingKV != nil {
		preimages, err = arbitrum.PreimagesFromRecording(chaincontext, recordingKV)
		if err != nil {
			return common.Hash{}, nil, nil, err
		}
	}
	return blockHash, preimages, readBatchInfo, err
}

func BlockDataForValidation(
	ctx context.Context,
	blockchain *core.BlockChain,
	inboxReader InboxReaderInterface,
	header, prevHeader *types.Header,
	msg arbstate.MessageWithMetadata,
	producePreimages bool,
) (
	preimages map[common.Hash][]byte, readBatchInfo []BatchInfo,
	hasDelayedMessage bool, delayedMsgNr uint64, err error,
) {
	var prevHash common.Hash
	if prevHeader != nil {
		prevHash = prevHeader.Hash()
	}
	if header.ParentHash != prevHash {
		err = fmt.Errorf("bad arguments: prev does not match")
		return
	}

	if prevHeader != nil {
		var blockhash common.Hash
		blockhash, preimages, readBatchInfo, err = RecordBlockCreation(
			ctx, blockchain, inboxReader, prevHeader, &msg, producePreimages,
		)
		if err != nil {
			return
		}
		if blockhash != header.Hash() {
			err = fmt.Errorf("wrong hash expected %s got %s", header.Hash(), blockhash)
			return
		}
	}

	if prevHeader == nil || header.Nonce != prevHeader.Nonce {
		hasDelayedMessage = true
		if prevHeader != nil {
			delayedMsgNr = prevHeader.Nonce.Uint64()
		}
	}

	return
}

func NewMachinePreimageResolver(
	ctx context.Context,
	preimages map[common.Hash][]byte,
	batchInfo []BatchInfo,
	bc *core.BlockChain,
	das arbstate.DataAvailabilityReader,
) (GoPreimageResolver, error) {
	recordNewPreimages := true
	if preimages == nil {
		preimages = make(map[common.Hash][]byte)
		recordNewPreimages = false
	}

	for _, batch := range batchInfo {
		if len(batch.Data) >= 41 && arbstate.IsDASMessageHeaderByte(batch.Data[40]) {
			if das == nil {
				log.Error("No DAS configured, but sequencer message found with DAS header")
				if bc.Config().ArbitrumChainParams.DataAvailabilityCommittee {
					return nil, errors.New("processing data availability chain without DAS configured")
				}
			} else {
				_, err := arbstate.RecoverPayloadFromDasBatch(
					ctx, batch.Number, batch.Data, das, preimages, arbstate.KeysetValidate,
				)
				if err != nil {
					return nil, err
				}
			}
		}
	}

	db := bc.StateCache().TrieDB()
	resolver := func(hash common.Hash) ([]byte, error) {
		// Check if it's a known preimage
		if preimage, ok := preimages[hash]; ok {
			return preimage, nil
		}
		// Check if it's part of the state trie
		preimage, err := db.Node(hash)
		if err != nil {
			// Check if it's a code hash
			codeKey := append([]byte{}, rawdb.CodePrefix...)
			codeKey = append(codeKey, hash.Bytes()...)
			preimage, err = db.DiskDB().Get(codeKey)
		}
		if err != nil {
			// Check if it's a block hash
			header := bc.GetHeaderByHash(hash)
			if header != nil {
				preimage, err = rlp.EncodeToBytes(header)
			}
		}
		if err == nil && recordNewPreimages {
			preimages[hash] = preimage
		}
		return preimage, err
	}
	return resolver, nil
}

func (v *StatelessBlockValidator) executeBlock(
	ctx context.Context, entry *validationEntry, moduleRoot common.Hash,
) (GoGlobalState, []byte, error) {
	start := entry.StartPosition
	gsStart := entry.start()

	basemachine, err := v.MachineLoader.GetMachine(ctx, moduleRoot, true)
	if err != nil {
		return GoGlobalState{}, nil, fmt.Errorf("unabled to get WASM machine: %w", err)
	}
	mach := basemachine.Clone()
	resolver, err := NewMachinePreimageResolver(ctx, entry.Preimages, entry.BatchInfo, v.blockchain, v.daService)
	if err != nil {
		return GoGlobalState{}, nil, err
	}
	if err := mach.SetPreimageResolver(resolver); err != nil {
		return GoGlobalState{}, nil, err
	}
	err = mach.SetGlobalState(gsStart)
	if err != nil {
		log.Error("error while setting global state for proving", "err", err, "gsStart", gsStart)
		return GoGlobalState{}, nil, errors.New("error while setting global state for proving")
	}
	for _, batch := range entry.BatchInfo {
		err = mach.AddSequencerInboxMessage(batch.Number, batch.Data)
		if err != nil {
			log.Error(
				"error while trying to add sequencer msg for proving",
				"err", err, "seq", start.BatchNumber, "blockNr", entry.BlockNumber,
			)
			return GoGlobalState{}, nil, errors.New("error while trying to add sequencer msg for proving")
		}
	}
	var delayedMsg []byte
	if entry.HasDelayedMsg {
		delayedMsg, err = v.inboxTracker.GetDelayedMessageBytes(entry.DelayedMsgNr)
		if err != nil {
			log.Error(
				"error while trying to read delayed msg for proving",
				"err", err, "seq", entry.DelayedMsgNr, "blockNr", entry.BlockNumber,
			)
			return GoGlobalState{}, nil, errors.New("error while trying to read delayed msg for proving")
		}
		err = mach.AddDelayedInboxMessage(entry.DelayedMsgNr, delayedMsg)
		if err != nil {
			log.Error(
				"error while trying to add delayed msg for proving",
				"err", err, "seq", entry.DelayedMsgNr, "blockNr", entry.BlockNumber,
			)
			return GoGlobalState{}, nil, errors.New("error while trying to add delayed msg for proving")
		}
	}

	var steps uint64
	for mach.IsRunning() {
		var count uint64 = 500000000
		err = mach.Step(ctx, count)
		if steps > 0 {
			log.Debug("validation", "moduleRoot", moduleRoot, "block", entry.BlockNumber, "steps", steps)
		}
		if err != nil {
			return GoGlobalState{}, nil, fmt.Errorf("machine execution failed with error: %w", err)
		}
		steps += count
	}
	if mach.IsErrored() {
		log.Error("machine entered errored state during attempted validation", "block", entry.BlockNumber)
		return GoGlobalState{}, nil, errors.New("machine entered errored state during attempted validation")
	}
	return mach.GetGlobalState(), delayedMsg, nil
}

func (v *StatelessBlockValidator) jitBlock(
	ctx context.Context, entry *validationEntry, moduleRoot common.Hash,
) (GoGlobalState, []byte, error) {
	empty := GoGlobalState{}

	machine, err := v.MachineLoader.GetJitMachine(ctx, moduleRoot, true)
	if err != nil {
		return empty, nil, fmt.Errorf("unabled to get WASM machine: %w", err)
	}

	var delayed []byte
	if entry.HasDelayedMsg {
		delayed, err = v.inboxTracker.GetDelayedMessageBytes(entry.DelayedMsgNr)
		if err != nil {
			log.Error(
				"error while trying to read delayed msg for jitting",
				"err", err, "seq", entry.DelayedMsgNr, "blockNr", entry.BlockNumber,
			)
			return empty, nil, errors.New("error while trying to read delayed msg for proving")
		}
	}

	resolver, err := NewMachinePreimageResolver(ctx, entry.Preimages, entry.BatchInfo, v.blockchain, v.daService)
	if err != nil {
		return empty, nil, err
	}
	state, err := machine.prove(entry, resolver, delayed)
	return state, delayed, err
}

func (v *StatelessBlockValidator) ValidateBlock(
	ctx context.Context, header *types.Header, full bool, moduleRoot common.Hash,
) (bool, error) {
	if header == nil {
		return false, errors.New("header not found")
	}
	blockNum := header.Number.Uint64()
	msgIndex := arbutil.BlockNumberToMessageCount(blockNum, v.genesisBlockNum) - 1
	prevHeader := v.blockchain.GetHeaderByNumber(blockNum - 1)
	if prevHeader == nil {
		return false, errors.New("prev header not found")
	}
	msg, err := v.streamer.GetMessage(msgIndex)
	if err != nil {
		return false, err
	}
<<<<<<< HEAD
	preimages, readBatchInfo, hasDelayedMessage, delayedMsgToRead, err := BlockDataForValidation(ctx, v.blockchain, v.inboxReader, header, prevHeader, *msg, false)
=======
	preimages, readBatchInfo, hasDelayedMessage, delayedMsgToRead, err := BlockDataForValidation(
		ctx, v.blockchain, v.inboxReader, header, prevHeader, msg, false,
	)
>>>>>>> 9779daba
	if err != nil {
		return false, fmt.Errorf("failed to get block data to validate: %w", err)
	}

	batchCount, err := v.inboxTracker.GetBatchCount()
	if err != nil {
		return false, err
	}
	batch, err := FindBatchContainingMessageIndex(v.inboxTracker, msgIndex, batchCount)
	if err != nil {
		return false, err
	}

	startPos, endPos, err := GlobalStatePositionsFor(v.inboxTracker, msgIndex, batch)
	if err != nil {
		return false, fmt.Errorf("failed calculating position for validation: %w", err)
	}

	entry, err := newValidationEntry(
		prevHeader, header, hasDelayedMessage, delayedMsgToRead, preimages, readBatchInfo,
	)
	if err != nil {
		return false, fmt.Errorf("failed to create validation entry %w", err)
	}
	entry.StartPosition = startPos
	entry.EndPosition = endPos

	seqMsg, err := v.inboxReader.GetSequencerMessageBytes(ctx, startPos.BatchNumber)
	if err != nil {
		return false, err
	}
	entry.BatchInfo = append(entry.BatchInfo, BatchInfo{
		Number: startPos.BatchNumber,
		Data:   seqMsg,
	})

	var gsEnd GoGlobalState
	if full {
		gsEnd, _, err = v.executeBlock(ctx, entry, moduleRoot)
	} else {
		gsEnd, _, err = v.jitBlock(ctx, entry, moduleRoot)
	}
	if err != nil {
		return false, err
	}
	return gsEnd == entry.expectedEnd(), nil
}<|MERGE_RESOLUTION|>--- conflicted
+++ resolved
@@ -583,13 +583,9 @@
 	if err != nil {
 		return false, err
 	}
-<<<<<<< HEAD
-	preimages, readBatchInfo, hasDelayedMessage, delayedMsgToRead, err := BlockDataForValidation(ctx, v.blockchain, v.inboxReader, header, prevHeader, *msg, false)
-=======
 	preimages, readBatchInfo, hasDelayedMessage, delayedMsgToRead, err := BlockDataForValidation(
-		ctx, v.blockchain, v.inboxReader, header, prevHeader, msg, false,
+		ctx, v.blockchain, v.inboxReader, header, prevHeader, *msg, false,
 	)
->>>>>>> 9779daba
 	if err != nil {
 		return false, fmt.Errorf("failed to get block data to validate: %w", err)
 	}
