--- conflicted
+++ resolved
@@ -29,13 +29,8 @@
 
 var (
 	// TODO: These are brittle and could break if the event sigs change in Solidity.
-<<<<<<< HEAD
 	bisectEventSig    = hexutil.MustDecode("0xaab36db1c086a1a8a2a953ec2a3f131e133f7be8e6e1970f8fd79a2ab341c001")
 	leafAddedEventSig = hexutil.MustDecode("0x102ba5fcc71c9f7d7075d3f9cc9cb52fe4feb2cb843bef52f5f9fe9825b539e5")
-=======
-	leafAddedEventSig = hexutil.MustDecode("0x4383ba11a7cd16be5880c5f674b93be38b3b1fcafd7a7b06151998fa2a675349")
-	bisectEventSig    = hexutil.MustDecode("0x69d5465c81edf7aaaf2e5c6c8829500df87d84c87f8d5b1221b59eaeaca70d27")
->>>>>>> a7a173d2
 )
 
 func TestChallengeProtocol_AliceAndBob(t *testing.T) {
@@ -97,11 +92,7 @@
 		// Alice merges from 3 to 2.
 		// Both challengers are now at a one-step fork, we now await subchallenge resolution.
 		cfg.expectedLeavesAdded = 6
-<<<<<<< HEAD
 		cfg.expectedBisections = 10
-=======
-		cfg.expectedBisections = 12
->>>>>>> a7a173d2
 		hook := test.NewGlobal()
 		runChallengeIntegrationTest(t, hook, cfg)
 		AssertLogsContain(t, hook, "Reached one-step-fork at start height 2")
@@ -121,11 +112,7 @@
 			smallStepDivergenceHeight:    3,
 		}
 		cfg.expectedLeavesAdded = 6
-<<<<<<< HEAD
 		cfg.expectedBisections = 20
-=======
-		cfg.expectedBisections = 22
->>>>>>> a7a173d2
 		hook := test.NewGlobal()
 		runChallengeIntegrationTest(t, hook, cfg)
 		AssertLogsContain(t, hook, "Reached one-step-fork at start height 2")
@@ -462,7 +449,6 @@
 	wg.Wait()
 	assert.Equal(t, cfg.expectedLeavesAdded, totalLeavesAdded, "Did not get expected challenge leaf creations")
 	assert.Equal(t, cfg.expectedBisections, totalBisections, "Did not get expected total bisections")
-<<<<<<< HEAD
 }
 
 func setupChainsWithEdgeChallengeManager(t *testing.T) (
@@ -523,8 +509,6 @@
 	require.NoError(t, err)
 	chains[1] = chain2
 	return chains, accs, addresses, backend, headerReader
-=======
->>>>>>> a7a173d2
 }
 
 func evilHashesForUints(lo, hi uint64) []common.Hash {
