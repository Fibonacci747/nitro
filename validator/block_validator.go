// Copyright 2021-2022, Offchain Labs, Inc.
// For license information, see https://github.com/nitro/blob/master/LICENSE

package validator

import (
	"context"
	"encoding/binary"
	"fmt"
	"os"
	"path/filepath"
	"runtime"
	"sync"
	"sync/atomic"
	"time"

	"github.com/pkg/errors"
	flag "github.com/spf13/pflag"

	"github.com/ethereum/go-ethereum/common"
	"github.com/ethereum/go-ethereum/core/types"
	"github.com/ethereum/go-ethereum/log"
	"github.com/ethereum/go-ethereum/rlp"
	"github.com/offchainlabs/nitro/arbstate"
	"github.com/offchainlabs/nitro/arbutil"
	"github.com/offchainlabs/nitro/util/stopwaiter"
)

type BlockValidator struct {
	stopwaiter.StopWaiter
	*StatelessBlockValidator

	validationEntries sync.Map
	sequencerBatches  sync.Map
	blockMutex        sync.Mutex
	batchMutex        sync.Mutex
	reorgMutex        sync.Mutex
	reorgsPending     int32 // atomic

	lastBlockValidated      uint64      // both atomic and behind lastBlockValidatedMutex
	lastBlockValidatedHash  common.Hash // behind lastBlockValidatedMutex
	lastBlockValidatedMutex sync.Mutex
	earliestBatchKept       uint64
	nextBatchKept           uint64 // 1 + the last batch number kept

	nextBlockToValidate       uint64
	nextValidationEntryBlock  uint64
	lastBlockValidatedUnknown bool
	globalPosNextSend         GlobalStatePosition

	config                   BlockValidatorConfigFetcher
	atomicValidationsRunning int32

	sendValidationsChan chan struct{}
	checkProgressChan   chan struct{}
	progressChan        chan uint64
}

type BlockValidatorConfig struct {
<<<<<<< HEAD
	Enable                   bool   `koanf:"enable"`
	OutputPath               string `koanf:"output-path" reload:"hot"`
	ConcurrentRunsLimit      int    `koanf:"concurrent-runs-limit" reload:"hot"`
	CurrentModuleRoot        string `koanf:"current-module-root"`          // TODO(magic) requires reinitialization on hot reload
	PendingUpgradeModuleRoot string `koanf:"pending-upgrade-module-root"`  // TODO(magic) requires StatelessBlockValidator recreation on hot reload
	StorePreimages           bool   `koanf:"store-preimages" reload:"hot"` // TODO verify if hot reloading is safe
=======
	Enable                   bool                          `koanf:"enable"`
	ArbitratorValidator      bool                          `koanf:"arbitrator-validator"`
	JitValidator             bool                          `koanf:"jit-validator"`
	JitValidatorCranelift    bool                          `koanf:"jit-validator-cranelift"`
	OutputPath               string                        `koanf:"output-path"`
	ConcurrentRunsLimit      int                           `koanf:"concurrent-runs-limit"`
	CurrentModuleRoot        string                        `koanf:"current-module-root"`
	PendingUpgradeModuleRoot string                        `koanf:"pending-upgrade-module-root"`
	StorePreimages           bool                          `koanf:"store-preimages"`
	Dangerous                BlockValidatorDangerousConfig `koanf:"dangerous"`
}

type BlockValidatorDangerousConfig struct {
	ResetBlockValidation bool `koanf:"reset-block-validation"`
>>>>>>> cb479c01
}

type BlockValidatorConfigFetcher func() *BlockValidatorConfig

func BlockValidatorConfigAddOptions(prefix string, f *flag.FlagSet) {
	f.Bool(prefix+".enable", DefaultBlockValidatorConfig.Enable, "enable block-by-block validation")
	f.Bool(prefix+".arbitrator-validator", DefaultBlockValidatorConfig.ArbitratorValidator, "enable the complete, arbitrator block validator")
	f.Bool(prefix+".jit-validator", DefaultBlockValidatorConfig.JitValidator, "enable the faster, jit-accelerated block validator")
	f.Bool(prefix+".jit-validator-cranelift", DefaultBlockValidatorConfig.JitValidatorCranelift, "use Cranelift instead of LLVM when validating blocks using the jit-accelerated block validator")
	f.String(prefix+".output-path", DefaultBlockValidatorConfig.OutputPath, "")
	f.Int(prefix+".concurrent-runs-limit", DefaultBlockValidatorConfig.ConcurrentRunsLimit, "")
	f.String(prefix+".current-module-root", DefaultBlockValidatorConfig.CurrentModuleRoot, "current wasm module root ('current' read from chain, 'latest' from machines/latest dir, or provide hash)")
	f.String(prefix+".pending-upgrade-module-root", DefaultBlockValidatorConfig.PendingUpgradeModuleRoot, "pending upgrade wasm module root to additionally validate (hash, 'latest' or empty)")
	f.Bool(prefix+".store-preimages", DefaultBlockValidatorConfig.StorePreimages, "store preimages of running machines (higher memory cost, better debugging, potentially better performance)")
	BlockValidatorDangerousConfigAddOptions(prefix+".dangerous", f)
}

func BlockValidatorDangerousConfigAddOptions(prefix string, f *flag.FlagSet) {
	f.Bool(prefix+".reset-block-validation", DefaultBlockValidatorDangerousConfig.ResetBlockValidation, "resets block-by-block validation, starting again at genesis")
}

var DefaultBlockValidatorConfig = BlockValidatorConfig{
	Enable:                   false,
	ArbitratorValidator:      false,
	JitValidator:             true,
	JitValidatorCranelift:    false,
	OutputPath:               "./target/output",
	ConcurrentRunsLimit:      0,
	CurrentModuleRoot:        "current",
	PendingUpgradeModuleRoot: "latest",
	StorePreimages:           false,
	Dangerous:                DefaultBlockValidatorDangerousConfig,
}

var TestBlockValidatorConfig = BlockValidatorConfig{
	Enable:                   false,
	ArbitratorValidator:      false,
	JitValidator:             false,
	JitValidatorCranelift:    true,
	OutputPath:               "./target/output",
	ConcurrentRunsLimit:      0,
	CurrentModuleRoot:        "latest",
	PendingUpgradeModuleRoot: "latest",
	StorePreimages:           false,
	Dangerous:                DefaultBlockValidatorDangerousConfig,
}

var DefaultBlockValidatorDangerousConfig = BlockValidatorDangerousConfig{
	ResetBlockValidation: false,
}

const validationStatusUnprepared uint32 = 0 // waiting for validationEntry to be populated
const validationStatusPrepared uint32 = 1   // ready to undergo validation
const validationStatusValid uint32 = 2      // validation succeeded

type validationStatus struct {
	Status      uint32           // atomic: value is one of validationStatus*
	Cancel      func()           // non-atomic: only read/written to with reorg mutex
	Entry       *validationEntry // non-atomic: only read if Status >= validationStatusPrepared
	ModuleRoots []common.Hash    // non-atomic: present from the start
}

func NewBlockValidator(
	statelessBlockValidator *StatelessBlockValidator,
	inbox InboxTrackerInterface,
	streamer TransactionStreamerInterface,
	machineLoader *NitroMachineLoader,
	reorgingToBlock *types.Block,
	config BlockValidatorConfigFetcher,
) (*BlockValidator, error) {
	validator := &BlockValidator{
		StatelessBlockValidator: statelessBlockValidator,
		sendValidationsChan:     make(chan struct{}, 1),
		checkProgressChan:       make(chan struct{}, 1),
		progressChan:            make(chan uint64, 1),
		config:                  config,
	}
	err := validator.readLastBlockValidatedDbInfo(reorgingToBlock)
	if err != nil {
		return nil, err
	}
	streamer.SetBlockValidator(validator)
	inbox.SetBlockValidator(validator)
	return validator, nil
}

func (v *BlockValidator) readLastBlockValidatedDbInfo(reorgingToBlock *types.Block) error {
	v.lastBlockValidatedMutex.Lock()
	defer v.lastBlockValidatedMutex.Unlock()

	exists, err := v.db.Has(lastBlockValidatedInfoKey)
	if err != nil {
		return err
	}

	if !exists || v.config.Dangerous.ResetBlockValidation {
		// The db contains no validation info; start from the beginning.
		// TODO: this skips validating the genesis block.
		atomic.StoreUint64(&v.lastBlockValidated, v.genesisBlockNum)
		genesisBlock := v.blockchain.GetBlockByNumber(v.genesisBlockNum)
		if genesisBlock == nil {
			return fmt.Errorf("blockchain missing genesis block number %v", v.genesisBlockNum)
		}
		v.lastBlockValidatedHash = genesisBlock.Hash()
		v.nextBlockToValidate = v.genesisBlockNum + 1
		v.globalPosNextSend = GlobalStatePosition{
			BatchNumber: 1,
			PosInBatch:  0,
		}
		return nil
	}

	infoBytes, err := v.db.Get(lastBlockValidatedInfoKey)
	if err != nil {
		return err
	}

	var info lastBlockValidatedDbInfo
	err = rlp.DecodeBytes(infoBytes, &info)
	if err != nil {
		return err
	}

	if reorgingToBlock != nil && reorgingToBlock.NumberU64() >= info.BlockNumber {
		// Disregard this reorg as it doesn't affect the last validated block
		reorgingToBlock = nil
	}

	if reorgingToBlock == nil {
		expectedHash := v.blockchain.GetCanonicalHash(info.BlockNumber)
		if expectedHash != info.BlockHash {
			return fmt.Errorf("last validated block %v stored with hash %v, but blockchain has hash %v", info.BlockNumber, info.BlockHash, expectedHash)
		}
	}

	atomic.StoreUint64(&v.lastBlockValidated, info.BlockNumber)
	v.lastBlockValidatedHash = info.BlockHash
	v.nextBlockToValidate = v.lastBlockValidated + 1
	v.globalPosNextSend = info.AfterPosition

	if reorgingToBlock != nil {
		err = v.reorgToBlockImpl(reorgingToBlock.NumberU64(), reorgingToBlock.Hash(), true)
		if err != nil {
			return err
		}
	}

	return nil
}

func (v *BlockValidator) prepareBlock(ctx context.Context, header *types.Header, prevHeader *types.Header, msg arbstate.MessageWithMetadata, validationStatus *validationStatus) {
	preimages, readBatchInfo, hasDelayedMessage, delayedMsgToRead, err := BlockDataForValidation(ctx, v.blockchain, v.inboxReader, header, prevHeader, msg, v.config().StorePreimages)
	if err != nil {
		log.Error("failed to set up validation", "err", err, "header", header, "prevHeader", prevHeader)
		return
	}
	validationEntry, err := newValidationEntry(prevHeader, header, hasDelayedMessage, delayedMsgToRead, preimages, readBatchInfo)
	if err != nil {
		log.Error("failed to create validation entry", "err", err, "header", header, "prevHeader", prevHeader)
		return
	}
	validationStatus.Entry = validationEntry
	atomic.StoreUint32(&validationStatus.Status, validationStatusPrepared)
	select {
	case v.sendValidationsChan <- struct{}{}:
	default:
	}
}

func (v *BlockValidator) NewBlock(block *types.Block, prevHeader *types.Header, msg arbstate.MessageWithMetadata) {
	v.blockMutex.Lock()
	defer v.blockMutex.Unlock()
	blockNum := block.NumberU64()
	if blockNum < v.lastBlockValidated {
		return
	}
	if v.lastBlockValidatedUnknown {
		if block.Hash() == v.lastBlockValidatedHash {
			v.lastBlockValidated = blockNum
			v.nextBlockToValidate = blockNum + 1
			v.lastBlockValidatedUnknown = false
			log.Info("Block building caught up to staker", "blockNr", v.lastBlockValidated, "blockHash", v.lastBlockValidatedHash)
			// note: this block is already valid
		}
		return
	}
	status := &validationStatus{
		Status:      validationStatusUnprepared,
		Entry:       nil,
		ModuleRoots: v.GetModuleRootsToValidate(),
	}
	// It's fine to separately load and then store as we have the blockMutex acquired
	_, present := v.validationEntries.Load(blockNum)
	if present {
		return
	}
	v.validationEntries.Store(blockNum, status)
	if v.nextValidationEntryBlock <= blockNum {
		v.nextValidationEntryBlock = blockNum + 1
	}
	v.LaunchUntrackedThread(func() { v.prepareBlock(context.Background(), block.Header(), prevHeader, msg, status) })
}

var launchTime = time.Now().Format("2006_01_02__15_04")

//nolint:gosec
func (v *BlockValidator) writeToFile(validationEntry *validationEntry, moduleRoot common.Hash, start, end GlobalStatePosition, preimages map[common.Hash][]byte, sequencerMsg, delayedMsg []byte) error {
	machConf := v.MachineLoader.GetConfig()
	outDirPath := filepath.Join(machConf.RootPath, v.config().OutputPath, launchTime, fmt.Sprintf("block_%d", validationEntry.BlockNumber))
	err := os.MkdirAll(outDirPath, 0755)
	if err != nil {
		return err
	}

	cmdFile, err := os.OpenFile(filepath.Join(outDirPath, "run-prover.sh"), os.O_WRONLY|os.O_CREATE|os.O_TRUNC, 0755)
	if err != nil {
		return err
	}
	defer cmdFile.Close()
	_, err = cmdFile.WriteString("#!/bin/bash\n" +
		fmt.Sprintf("# expected output: batch %d, postion %d, hash %s\n", end.BatchNumber, end.PosInBatch, validationEntry.BlockHash) +
		"MACHPATH=\"" + machConf.getMachinePath(moduleRoot) + "\"\n" +
		"if (( $# > 1 )); then\n" +
		"	if [[ $1 == \"-m\" ]]; then\n" +
		"		MACHPATH=$2\n" +
		"		shift\n" +
		"		shift\n" +
		"	fi\n" +
		"fi\n" +
		"${ROOTPATH}/bin/prover ${MACHPATH}/" + machConf.ProverBinPath)
	if err != nil {
		return err
	}

	for _, module := range machConf.LibraryPaths {
		_, err = cmdFile.WriteString(" -l " + "${ROOTPATH}/" + module)
		if err != nil {
			return err
		}
	}
	_, err = cmdFile.WriteString(fmt.Sprintf(" --inbox-position %d --position-within-message %d --last-block-hash %s", start.BatchNumber, start.PosInBatch, validationEntry.PrevBlockHash))
	if err != nil {
		return err
	}

	sequencerFileName := fmt.Sprintf("sequencer_%d.bin", start.BatchNumber)
	err = os.WriteFile(filepath.Join(outDirPath, sequencerFileName), sequencerMsg, 0644)
	if err != nil {
		return err
	}
	_, err = cmdFile.WriteString(" --inbox " + sequencerFileName)
	if err != nil {
		return err
	}

	preimageFile, err := os.Create(filepath.Join(outDirPath, "preimages.bin"))
	if err != nil {
		return err
	}
	defer preimageFile.Close()
	for _, data := range preimages {
		lenbytes := make([]byte, 8)
		binary.LittleEndian.PutUint64(lenbytes, uint64(len(data)))
		_, err := preimageFile.Write(lenbytes)
		if err != nil {
			return err
		}
		_, err = preimageFile.Write(data)
		if err != nil {
			return err
		}
	}

	_, err = cmdFile.WriteString(" --preimages preimages.bin")
	if err != nil {
		return err
	}

	if validationEntry.HasDelayedMsg {
		_, err = cmdFile.WriteString(fmt.Sprintf(" --delayed-inbox-position %d", validationEntry.DelayedMsgNr))
		if err != nil {
			return err
		}
		filename := fmt.Sprintf("delayed_%d.bin", validationEntry.DelayedMsgNr)
		err = os.WriteFile(filepath.Join(outDirPath, filename), delayedMsg, 0644)
		if err != nil {
			return err
		}
		_, err = cmdFile.WriteString(fmt.Sprintf(" --delayed-inbox %s", filename))
		if err != nil {
			return err
		}
	}

	_, err = cmdFile.WriteString(" \"$@\"\n")
	if err != nil {
		return err
	}
	return nil
}

func (v *BlockValidator) SetCurrentWasmModuleRoot(hash common.Hash) error {
	v.blockMutex.Lock()
	v.moduleMutex.Lock()
	defer v.blockMutex.Unlock()
	defer v.moduleMutex.Unlock()

	if (hash == common.Hash{}) {
		return errors.New("trying to set zero as wsmModuleRoot")
	}
	if hash == v.currentWasmModuleRoot {
		return nil
	}
	if (v.currentWasmModuleRoot == common.Hash{}) {
		v.currentWasmModuleRoot = hash
		return nil
	}
	if v.pendingWasmModuleRoot == hash {
		log.Info("Block validator: detected progressing to pending machine", "hash", hash)
		v.currentWasmModuleRoot = hash
		return nil
	}
	if v.config().CurrentModuleRoot != "current" {
		return nil
	}
	return fmt.Errorf(
		"unexpected wasmModuleRoot! cannot validate! found %v , current %v, pending %v",
		hash, v.currentWasmModuleRoot, v.pendingWasmModuleRoot,
	)
}

func (v *BlockValidator) validate(ctx context.Context, validationStatus *validationStatus, seqMsg []byte) {
	if atomic.LoadUint32(&validationStatus.Status) < validationStatusPrepared {
		log.Error("attempted to validate unprepared validation entry")
		return
	}
	entry := validationStatus.Entry
	defer func() {
		atomic.AddInt32(&v.atomicValidationsRunning, -1)
		select {
		case v.sendValidationsChan <- struct{}{}:
		default:
		}
	}()
	entry.BatchInfo = append(entry.BatchInfo, BatchInfo{
		Number: entry.StartPosition.BatchNumber,
		Data:   seqMsg,
	})
	log.Info("starting validation for block", "blockNr", entry.BlockNumber)
	for _, moduleRoot := range validationStatus.ModuleRoots {

		type replay = func(context.Context, *validationEntry, common.Hash) (GoGlobalState, []byte, error)
		var delayedMsg []byte

		validate := func(replay replay, jit bool) bool {
			gsEnd, delayed, err := replay(ctx, entry, moduleRoot)
			delayedMsg = delayed

			if err != nil {
				if errors.Is(err, context.Canceled) || errors.Is(err, context.DeadlineExceeded) {
					log.Info(
						"Validation of block canceled", "blockNr", entry.BlockNumber,
						"blockHash", entry.BlockHash, "jit", jit, "err", err,
					)
				} else {
					log.Error(
						"Validation of block failed", "blockNr", entry.BlockNumber,
						"blockHash", entry.BlockHash, "moduleRoot", moduleRoot,
						"jit", jit, "err", err,
					)
				}
				return false
			}

			gsExpected := entry.expectedEnd()
			resultValid := gsEnd == gsExpected

			if !resultValid {
				log.Error(
					"validation failed", "moduleRoot", moduleRoot, "got", gsEnd,
					"expected", gsExpected, "expHeader", entry.BlockHeader, "jit", jit,
				)
			}
			return resultValid
		}

		before := time.Now()
		writeThisBlock := false // we write the block if either fail

		if v.config.ArbitratorValidator {
			writeThisBlock = writeThisBlock || !validate(v.executeBlock, false)
		}
		if v.config.JitValidator {
			writeThisBlock = writeThisBlock || !validate(v.jitBlock, true)
		}

		if writeThisBlock {
			err := v.writeToFile(
				entry, moduleRoot, entry.StartPosition, entry.EndPosition,
				entry.Preimages, seqMsg, delayedMsg,
			)
			if err != nil {
				log.Error("failed to write file", "err", err)
			}
		}

		log.Info(
			"validation succeeded", "blockNr", entry.BlockNumber,
			"blockHash", entry.BlockHash, "moduleRoot", moduleRoot, "time", time.Since(before),
		)
	}

	atomic.StoreUint32(&validationStatus.Status, validationStatusValid) // after that - validation entry could be deleted from map
	v.checkProgressChan <- struct{}{}
}

func (v *BlockValidator) sendValidations(ctx context.Context) {
	v.reorgMutex.Lock()
	defer v.reorgMutex.Unlock()
	concurrentRunsLimit := (int32)(v.config().ConcurrentRunsLimit)
	if concurrentRunsLimit == 0 {
		concurrentRunsLimit = (int32)(runtime.NumCPU())
	}
	var batchCount uint64
	for atomic.LoadInt32(&v.reorgsPending) == 0 {
		if atomic.LoadInt32(&v.atomicValidationsRunning) >= concurrentRunsLimit {
			return
		}
		if batchCount <= v.globalPosNextSend.BatchNumber {
			var err error
			batchCount, err = v.inboxTracker.GetBatchCount()
			if err != nil {
				log.Error("validator failed to get message count", "err", err)
				return
			}
			if batchCount <= v.globalPosNextSend.BatchNumber {
				return
			}
		}
		seqBatchEntry, haveBatch := v.sequencerBatches.Load(v.globalPosNextSend.BatchNumber)
		if !haveBatch {
			if batchCount == v.globalPosNextSend.BatchNumber+1 {
				// This is the latest batch.
				// To avoid re-querying it unnecessarily, wait for the inbox tracker to provide it to us.
				return
			}
			seqMsg, err := v.inboxReader.GetSequencerMessageBytes(ctx, v.globalPosNextSend.BatchNumber)
			if err != nil {
				log.Error("validator failed to read sequencer message", "err", err)
				return
			}
			v.ProcessBatches(v.globalPosNextSend.BatchNumber, [][]byte{seqMsg})
			seqBatchEntry = seqMsg
		}
		v.blockMutex.Lock()
		if v.lastBlockValidatedUnknown {
			firstMsgInBatch := arbutil.MessageIndex(0)
			if v.globalPosNextSend.BatchNumber > 0 {
				var err error
				firstMsgInBatch, err = v.inboxTracker.GetBatchMessageCount(v.globalPosNextSend.BatchNumber - 1)
				if err != nil {
					v.blockMutex.Unlock()
					log.Error("validator couldnt read message count", "err", err)
					return
				}
			}
			v.lastBlockValidated = uint64(arbutil.MessageCountToBlockNumber(firstMsgInBatch+arbutil.MessageIndex(v.globalPosNextSend.PosInBatch), v.genesisBlockNum))
			v.nextBlockToValidate = v.lastBlockValidated + 1
			v.lastBlockValidatedUnknown = false
			log.Info("Inbox caught up to staker", "blockNr", v.lastBlockValidated, "blockHash", v.lastBlockValidatedHash)
		}
		v.blockMutex.Unlock()
		nextMsg := arbutil.BlockNumberToMessageCount(v.nextBlockToValidate, v.genesisBlockNum) - 1
		// valdationEntries is By blockNumber
		entry, found := v.validationEntries.Load(v.nextBlockToValidate)
		if !found {
			block := v.blockchain.GetBlockByNumber(v.nextBlockToValidate)
			if block == nil {
				// This block hasn't been created yet.
				return
			}
			prevHeader := v.blockchain.GetHeaderByHash(block.ParentHash())
			if prevHeader == nil && block.ParentHash() != (common.Hash{}) {
				log.Warn("failed to get prevHeader in block validator", "num", v.nextBlockToValidate-1, "hash", block.ParentHash())
				return
			}
			msg, err := v.streamer.GetMessage(nextMsg)
			if err != nil {
				log.Warn("failed to get message in block validator", "err", err)
				return
			}
			v.NewBlock(block, prevHeader, msg)
			return
		}
		validationStatus, ok := entry.(*validationStatus)
		if !ok || (validationStatus == nil) {
			log.Error("bad entry trying to validate batch")
			return
		}
		if atomic.LoadUint32(&validationStatus.Status) == validationStatusUnprepared {
			return
		}
		startPos, endPos, err := GlobalStatePositionsFor(v.inboxTracker, nextMsg, v.globalPosNextSend.BatchNumber)
		if err != nil {
			log.Error("failed calculating position for validation", "err", err, "msg", nextMsg, "batch", v.globalPosNextSend.BatchNumber)
			return
		}
		if startPos != v.globalPosNextSend {
			log.Error("inconsistent pos mapping", "msg", nextMsg, "expected", v.globalPosNextSend, "found", startPos)
			return
		}
		atomic.AddInt32(&v.atomicValidationsRunning, 1)
		validationStatus.Entry.StartPosition = startPos
		validationStatus.Entry.EndPosition = endPos

		batchNum := validationStatus.Entry.StartPosition.BatchNumber
		seqMsg, ok := seqBatchEntry.([]byte)
		if !ok {
			log.Error("sequencer message bad format", "blockNr", v.nextBlockToValidate, "msgNum", batchNum)
			return
		}

		v.LaunchThread(func(ctx context.Context) {
			validationCtx, cancel := context.WithCancel(ctx)
			validationStatus.Cancel = cancel
			v.validate(validationCtx, validationStatus, seqMsg)
			cancel()
		})

		v.nextBlockToValidate++
		v.globalPosNextSend = endPos
	}
}

func (v *BlockValidator) writeLastValidatedToDb(blockNumber uint64, blockHash common.Hash, endPos GlobalStatePosition) error {
	info := lastBlockValidatedDbInfo{
		BlockNumber:   blockNumber,
		BlockHash:     blockHash,
		AfterPosition: endPos,
	}
	encodedInfo, err := rlp.EncodeToBytes(info)
	if err != nil {
		return err
	}
	err = v.db.Put(lastBlockValidatedInfoKey, encodedInfo)
	if err != nil {
		return err
	}
	return nil
}

func (v *BlockValidator) progressValidated() {
	v.reorgMutex.Lock()
	defer v.reorgMutex.Unlock()
	for atomic.LoadInt32(&v.reorgsPending) == 0 {
		// Reads from blocksValidated can be non-atomic as all writes hold reorgMutex
		checkingBlock := v.lastBlockValidated + 1
		entry, found := v.validationEntries.Load(checkingBlock)
		if !found {
			return
		}
		validationStatus, ok := entry.(*validationStatus)
		if !ok || (validationStatus == nil) {
			log.Error("bad entry trying to advance validated counter")
			return
		}
		if atomic.LoadUint32(&validationStatus.Status) < validationStatusValid {
			return
		}
		validationEntry := validationStatus.Entry
		if validationEntry.BlockNumber != checkingBlock {
			log.Error("bad block number for validation entry", "expected", checkingBlock, "found", validationEntry.BlockNumber)
			return
		}
		// It's safe to read lastBlockValidatedHash without the lastBlockValidatedMutex as we have the reorgMutex
		if v.lastBlockValidatedHash != validationEntry.PrevBlockHash {
			log.Error("lastBlockValidatedHash is %v but validationEntry has prevBlockHash %v for block number %v", v.lastBlockValidatedHash, validationEntry.PrevBlockHash, v.lastBlockValidated)
			return
		}
		earliestBatchKept := atomic.LoadUint64(&v.earliestBatchKept)
		seqMsgNr := validationEntry.StartPosition.BatchNumber
		if earliestBatchKept < seqMsgNr {
			for batch := earliestBatchKept; batch < seqMsgNr; batch++ {
				v.sequencerBatches.Delete(batch)
			}
			atomic.StoreUint64(&v.earliestBatchKept, seqMsgNr)
		}

		v.lastBlockValidatedMutex.Lock()
		atomic.StoreUint64(&v.lastBlockValidated, checkingBlock)
		v.lastBlockValidatedHash = validationEntry.BlockHash
		v.lastBlockValidatedMutex.Unlock()

		v.validationEntries.Delete(checkingBlock)
		select {
		case v.progressChan <- checkingBlock:
		default:
		}
		err := v.writeLastValidatedToDb(validationEntry.BlockNumber, validationEntry.BlockHash, validationEntry.EndPosition)
		if err != nil {
			log.Error("failed to write validated entry to database", "err", err)
		}
	}
}

func (v *BlockValidator) AssumeValid(globalState GoGlobalState) error {
	if v.Started() {
		return errors.Errorf("cannot handle AssumeValid while running")
	}
	v.lastBlockValidatedMutex.Lock()
	defer v.lastBlockValidatedMutex.Unlock()

	// don't do anything if we already validated past that
	if v.globalPosNextSend.BatchNumber > globalState.Batch {
		return nil
	}
	if v.globalPosNextSend.BatchNumber == globalState.Batch && v.globalPosNextSend.PosInBatch > globalState.PosInBatch {
		return nil
	}

	block := v.blockchain.GetBlockByHash(globalState.BlockHash)
	if block == nil {
		v.lastBlockValidatedUnknown = true
	} else {
		v.lastBlockValidated = block.NumberU64()
		v.nextBlockToValidate = v.lastBlockValidated + 1
	}
	v.lastBlockValidatedHash = globalState.BlockHash
	v.globalPosNextSend = GlobalStatePosition{
		BatchNumber: globalState.Batch,
		PosInBatch:  globalState.PosInBatch,
	}
	return nil
}

func (v *BlockValidator) LastBlockValidated() uint64 {
	return atomic.LoadUint64(&v.lastBlockValidated)
}

func (v *BlockValidator) LastBlockValidatedAndHash() (blockNumber uint64, blockHash common.Hash, wasmModuleRoots []common.Hash) {
	v.lastBlockValidatedMutex.Lock()
	blockValidated := v.lastBlockValidated
	blockValidatedHash := v.lastBlockValidatedHash
	v.lastBlockValidatedMutex.Unlock()

	// things can be removed from, but not added to, moduleRootsToValidate. By taking root hashes fter the block we know result is valid
	moduleRootsValidated := v.GetModuleRootsToValidate()

	return blockValidated, blockValidatedHash, moduleRootsValidated
}

// Because batches and blocks are handled at separate layers in the node,
// and because block generation from messages is asynchronous,
// this call is different than ReorgToBlock, which is currently called later.
func (v *BlockValidator) ReorgToBatchCount(count uint64) {
	v.batchMutex.Lock()
	defer v.batchMutex.Unlock()
	v.reorgToBatchCountImpl(count)
}

func (v *BlockValidator) reorgToBatchCountImpl(count uint64) {
	localBatchCount := v.nextBatchKept
	if localBatchCount < count {
		return
	}
	for i := count; i < localBatchCount; i++ {
		v.sequencerBatches.Delete(i)
	}
	v.nextBatchKept = count
}

func (v *BlockValidator) ProcessBatches(pos uint64, batches [][]byte) {
	v.batchMutex.Lock()
	defer v.batchMutex.Unlock()

	v.reorgToBatchCountImpl(pos)

	// Attempt to fill in earliestBatchKept if it's empty
	atomic.CompareAndSwapUint64(&v.earliestBatchKept, 0, pos)

	for i, msg := range batches {
		v.sequencerBatches.Store(pos+uint64(i), msg)
	}
	v.nextBatchKept = pos + uint64(len(batches))

	select {
	case v.sendValidationsChan <- struct{}{}:
	default:
	}
}

func (v *BlockValidator) ReorgToBlock(blockNum uint64, blockHash common.Hash) error {
	v.blockMutex.Lock()
	defer v.blockMutex.Unlock()

	atomic.AddInt32(&v.reorgsPending, 1)
	v.reorgMutex.Lock()
	defer v.reorgMutex.Unlock()
	atomic.AddInt32(&v.reorgsPending, -1)

	if blockNum+1 < v.nextValidationEntryBlock {
		log.Warn("block validator processing reorg", "blockNum", blockNum)
		err := v.reorgToBlockImpl(blockNum, blockHash, false)
		if err != nil {
			return fmt.Errorf("block validator reorg failed: %w", err)
		}
	}

	return nil
}

func (v *BlockValidator) reorgToBlockImpl(blockNum uint64, blockHash common.Hash, hasLastValidatedMutex bool) error {
	for b := blockNum + 1; b < v.nextValidationEntryBlock; b++ {
		entry, found := v.validationEntries.Load(b)
		if !found {
			continue
		}
		v.validationEntries.Delete(b)

		validationStatus, ok := entry.(*validationStatus)
		if !ok || (validationStatus == nil) {
			log.Error("bad entry trying to reorg block validator")
			continue
		}
		log.Debug("canceling validation due to reorg", "block", b)
		if validationStatus.Cancel != nil {
			validationStatus.Cancel()
		}
	}
	v.nextValidationEntryBlock = blockNum + 1
	if v.nextBlockToValidate <= blockNum+1 {
		return nil
	}
	msgIndex := arbutil.BlockNumberToMessageCount(blockNum, v.genesisBlockNum) - 1
	batchCount, err := v.inboxTracker.GetBatchCount()
	if err != nil {
		return err
	}
	batch, err := FindBatchContainingMessageIndex(v.inboxTracker, msgIndex, batchCount)
	if err != nil {
		return err
	}
	if batch >= batchCount {
		// This reorg is past the latest batch.
		// Attempt to recover by loading a next validation state at the start of the next batch.
		v.globalPosNextSend = GlobalStatePosition{
			BatchNumber: batch,
			PosInBatch:  0,
		}
		msgCount, err := v.inboxTracker.GetBatchMessageCount(batch - 1)
		if err != nil {
			return err
		}
		nextBlockSigned := arbutil.MessageCountToBlockNumber(msgCount, v.genesisBlockNum) + 1
		if nextBlockSigned <= 0 {
			return errors.New("reorg past genesis block")
		}
		blockNum = uint64(nextBlockSigned) - 1
		block := v.blockchain.GetBlockByNumber(blockNum)
		if block == nil {
			return fmt.Errorf("failed to get end of batch block %v", blockNum)
		}
		blockHash = block.Hash()
		v.nextValidationEntryBlock = blockNum + 1
	} else {
		_, v.globalPosNextSend, err = GlobalStatePositionsFor(v.inboxTracker, msgIndex, batch)
		if err != nil {
			return err
		}
	}
	if v.nextBlockToValidate > blockNum+1 {
		v.nextBlockToValidate = blockNum + 1
	}

	if v.lastBlockValidated > blockNum {
		if !hasLastValidatedMutex {
			v.lastBlockValidatedMutex.Lock()
		}
		atomic.StoreUint64(&v.lastBlockValidated, blockNum)
		v.lastBlockValidatedHash = blockHash
		if !hasLastValidatedMutex {
			v.lastBlockValidatedMutex.Unlock()
		}

		err = v.writeLastValidatedToDb(blockNum, blockHash, v.globalPosNextSend)
		if err != nil {
			return err
		}
	}

	return nil
}

// Must be called after SetCurrentWasmModuleRoot sets the current one
func (v *BlockValidator) Initialize() error {
	currentModuleRoot := v.config().CurrentModuleRoot
	switch currentModuleRoot {
	case "latest":
		latest, err := v.MachineLoader.GetConfig().ReadLatestWasmModuleRoot()
		if err != nil {
			return err
		}
		v.currentWasmModuleRoot = latest
	case "current":
		if (v.currentWasmModuleRoot == common.Hash{}) {
			return errors.New("wasmModuleRoot set to 'current' - but info not set from chain")
		}
	default:
		v.currentWasmModuleRoot = common.HexToHash(currentModuleRoot)
		if (v.currentWasmModuleRoot == common.Hash{}) {
			return errors.New("current-module-root config value illegal")
		}
	}
	if v.config.ArbitratorValidator {
		if err := v.MachineLoader.CreateMachine(v.currentWasmModuleRoot, true, false); err != nil {
			return err
		}
	}
	if v.config.JitValidator {
		if err := v.MachineLoader.CreateMachine(v.currentWasmModuleRoot, true, true); err != nil {
			return err
		}
	}

	log.Info("BlockValidator initialized", "current", v.currentWasmModuleRoot, "pending", v.pendingWasmModuleRoot)
	return nil
}

func (v *BlockValidator) Start(ctxIn context.Context) error {
	v.StopWaiter.Start(ctxIn)
	v.LaunchThread(func(ctx context.Context) {
		// `progressValidated` and `sendValidations` should both only do `concurrentRunsLimit` iterations of work,
		// so they won't stomp on each other and prevent the other from running.
		v.sendValidations(ctx)
		for {
			select {
			case _, ok := <-v.checkProgressChan:
				if !ok {
					return
				}
				v.progressValidated()
			case _, ok := <-v.sendValidationsChan:
				if !ok {
					return
				}
				v.sendValidations(ctx)
			case <-ctx.Done():
				return
			}
		}
	})
	return nil
}

// WaitForBlock can only be used from One thread
func (v *BlockValidator) WaitForBlock(ctx context.Context, blockNumber uint64, timeout time.Duration) bool {
	timer := time.NewTimer(timeout)
	defer timer.Stop()
	for {
		if atomic.LoadUint64(&v.lastBlockValidated) >= blockNumber {
			return true
		}
		select {
		case <-timer.C:
			if atomic.LoadUint64(&v.lastBlockValidated) >= blockNumber {
				return true
			}
			return false
		case block, ok := <-v.progressChan:
			if block >= blockNumber {
				return true
			}
			if !ok {
				return false
			}
		case <-ctx.Done():
			return false
		}
	}
}<|MERGE_RESOLUTION|>--- conflicted
+++ resolved
@@ -57,29 +57,20 @@
 }
 
 type BlockValidatorConfig struct {
-<<<<<<< HEAD
-	Enable                   bool   `koanf:"enable"`
-	OutputPath               string `koanf:"output-path" reload:"hot"`
-	ConcurrentRunsLimit      int    `koanf:"concurrent-runs-limit" reload:"hot"`
-	CurrentModuleRoot        string `koanf:"current-module-root"`          // TODO(magic) requires reinitialization on hot reload
-	PendingUpgradeModuleRoot string `koanf:"pending-upgrade-module-root"`  // TODO(magic) requires StatelessBlockValidator recreation on hot reload
-	StorePreimages           bool   `koanf:"store-preimages" reload:"hot"` // TODO verify if hot reloading is safe
-=======
 	Enable                   bool                          `koanf:"enable"`
 	ArbitratorValidator      bool                          `koanf:"arbitrator-validator"`
 	JitValidator             bool                          `koanf:"jit-validator"`
 	JitValidatorCranelift    bool                          `koanf:"jit-validator-cranelift"`
-	OutputPath               string                        `koanf:"output-path"`
-	ConcurrentRunsLimit      int                           `koanf:"concurrent-runs-limit"`
-	CurrentModuleRoot        string                        `koanf:"current-module-root"`
-	PendingUpgradeModuleRoot string                        `koanf:"pending-upgrade-module-root"`
-	StorePreimages           bool                          `koanf:"store-preimages"`
+	OutputPath               string                        `koanf:"output-path" reload:"hot"`
+	ConcurrentRunsLimit      int                           `koanf:"concurrent-runs-limit" reload:"hot"`
+	CurrentModuleRoot        string                        `koanf:"current-module-root"`          // TODO(magic) requires reinitialization on hot reload
+	PendingUpgradeModuleRoot string                        `koanf:"pending-upgrade-module-root"`  // TODO(magic) requires StatelessBlockValidator recreation on hot reload
+	StorePreimages           bool                          `koanf:"store-preimages" reload:"hot"` // TODO verify if hot reloading is safe
 	Dangerous                BlockValidatorDangerousConfig `koanf:"dangerous"`
 }
 
 type BlockValidatorDangerousConfig struct {
 	ResetBlockValidation bool `koanf:"reset-block-validation"`
->>>>>>> cb479c01
 }
 
 type BlockValidatorConfigFetcher func() *BlockValidatorConfig
@@ -175,7 +166,7 @@
 		return err
 	}
 
-	if !exists || v.config.Dangerous.ResetBlockValidation {
+	if !exists || v.config().Dangerous.ResetBlockValidation {
 		// The db contains no validation info; start from the beginning.
 		// TODO: this skips validating the genesis block.
 		atomic.StoreUint64(&v.lastBlockValidated, v.genesisBlockNum)
@@ -469,10 +460,11 @@
 		before := time.Now()
 		writeThisBlock := false // we write the block if either fail
 
-		if v.config.ArbitratorValidator {
+		config := v.config()
+		if config.ArbitratorValidator {
 			writeThisBlock = writeThisBlock || !validate(v.executeBlock, false)
 		}
-		if v.config.JitValidator {
+		if config.JitValidator {
 			writeThisBlock = writeThisBlock || !validate(v.jitBlock, true)
 		}
 
@@ -875,7 +867,8 @@
 
 // Must be called after SetCurrentWasmModuleRoot sets the current one
 func (v *BlockValidator) Initialize() error {
-	currentModuleRoot := v.config().CurrentModuleRoot
+	config := v.config()
+	currentModuleRoot := config.CurrentModuleRoot
 	switch currentModuleRoot {
 	case "latest":
 		latest, err := v.MachineLoader.GetConfig().ReadLatestWasmModuleRoot()
@@ -893,12 +886,12 @@
 			return errors.New("current-module-root config value illegal")
 		}
 	}
-	if v.config.ArbitratorValidator {
+	if config.ArbitratorValidator {
 		if err := v.MachineLoader.CreateMachine(v.currentWasmModuleRoot, true, false); err != nil {
 			return err
 		}
 	}
-	if v.config.JitValidator {
+	if config.JitValidator {
 		if err := v.MachineLoader.CreateMachine(v.currentWasmModuleRoot, true, true); err != nil {
 			return err
 		}
