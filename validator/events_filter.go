--- conflicted
+++ resolved
@@ -13,12 +13,7 @@
 // Subscribes to events fired by the rollup contracts in order to listen to
 // challenge start events from the protocol.
 // TODO: Brittle - should be based on querying the chain instead.
-<<<<<<< HEAD
-func (v *Validator) handleRollupEvents(ctx context.Context, tx protocol.ActiveTx) {
-	assertionCreatedChan := make(chan *rollupgen.RollupCoreAssertionCreated, 1)
-=======
 func (v *Validator) handleChallengeEvents(ctx context.Context) {
->>>>>>> 9e150450
 	challengeCreatedChan := make(chan *challengeV2gen.ChallengeManagerImplChallengeCreated, 1)
 	chalSub, err := v.chalManager.WatchChallengeCreated(&bind.WatchOpts{}, challengeCreatedChan)
 	if err != nil {
@@ -103,19 +98,7 @@
 		if err := v.chain.Call(func(tx protocol.ActiveTx) error {
 			retrieved, err := v.chain.AssertionBySequenceNum(ctx, tx, protocol.AssertionSequenceNumber(i))
 			if err != nil {
-<<<<<<< HEAD
-				log.Error(err)
-				continue
-			}
-			// Ignore assertions from self.
-			if assertionNum == uint64(assertion.SeqNum()) {
-				continue
-			}
-			if err := v.onLeafCreated(ctx, tx, assertion); err != nil {
-				log.Error(err)
-=======
 				return err
->>>>>>> 9e150450
 			}
 			assertion = retrieved
 			return nil
