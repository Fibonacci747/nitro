--- conflicted
+++ resolved
@@ -24,10 +24,6 @@
 
 func Test_onLeafCreation(t *testing.T) {
 	ctx := context.Background()
-<<<<<<< HEAD
-=======
-	_ = ctx
->>>>>>> 560d4997
 	t.Run("no fork detected", func(t *testing.T) {
 		logsHook := test.NewGlobal()
 		v, _, s := setupValidator(t)
