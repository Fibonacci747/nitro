package validator

import (
	"context"
	"fmt"
	"github.com/ethereum/go-ethereum/common"

	"github.com/OffchainLabs/challenge-protocol-v2/protocol"
	solimpl "github.com/OffchainLabs/challenge-protocol-v2/protocol/sol-implementation"
	"github.com/OffchainLabs/challenge-protocol-v2/util"
	"github.com/pkg/errors"
	"github.com/sirupsen/logrus"
)

// Processes new challenge creation events from the protocol that were not created by self.
// This will fetch the challenge, its parent assertion, and create a challenge leaf that is
// relevant towards resolving the challenge. We then spawn a challenge tracker in the background.
func (v *Validator) onChallengeStarted(
	ctx context.Context, tx protocol.ActiveTx, ev protocol.Challenge,
) error {
	challengedAssertion, err := ev.RootAssertion(ctx)
	if err != nil {
		return err
	}

	challenge, err := v.fetchProtocolChallenge(
		ctx,
		challengedAssertion.SeqNum(),
	)
	if err != nil {
		return err
	}

	// We then add a challenge vertex to the challenge.
	challengeVertex, err := v.addChallengeVertex(ctx, challenge)
	if err != nil {
		if errors.Is(err, solimpl.ErrAlreadyExists) {
			// TODO: Should we return error here instead of a log and nil?
			log.Infof(
				"Attempted to add a challenge leaf that already exists on challenge with id %#x",
				ev.Id(),
			)
			return nil
		}
		return err
	}

	challengerName := "unknown-name"
	staker, err := challengeVertex.MiniStaker(ctx, tx)
	if err != nil {
		return err
	}
	if name, ok := v.knownValidatorNames[staker]; ok {
		challengerName = name
	}
	log.WithFields(logrus.Fields{
		"name":                 v.name,
		"challenger":           challengerName,
		"challengingAssertion": fmt.Sprintf("%d", challengedAssertion.SeqNum()),
	}).Warn("Received challenge for a created leaf, added own leaf with history commitment")

	// Start tracking the challenge.
	tracker, err := newVertexTracker(
		&vertexTrackerConfig{
			timeRef:          v.timeRef,
			actEveryNSeconds: v.challengeVertexWakeInterval,
			chain:            v.chain,
			stateManager:     v.stateManager,
			validatorName:    v.name,
			validatorAddress: v.address,
		},
		challenge,
		challengeVertex,
	)
	if err != nil {
		return err
	}
	go tracker.spawn(ctx, tx)
	return nil
}

// Initiates a challenge on an assertion added to the protocol by finding its parent assertion
// and starting a challenge transaction. If the challenge creation is successful, we add a leaf
// with an associated history commitment to it and spawn a challenge tracker in the background.
func (v *Validator) challengeAssertion(ctx context.Context, tx protocol.ActiveTx, assertion protocol.Assertion) error {
	var challenge protocol.Challenge
	var err error
	assertionPrevSeqNum, err := assertion.PrevSeqNum()
	if err != nil {
		return err
	}
	challenge, err = v.submitProtocolChallenge(ctx, assertionPrevSeqNum)
	if err != nil {
		if errors.Is(err, solimpl.ErrAlreadyExists) {
			existingChallenge, fetchErr := v.fetchProtocolChallenge(ctx, assertionPrevSeqNum)
			if fetchErr != nil {
				return fetchErr
			}
			challenge = existingChallenge
		} else {
			return err
		}
	}

	// We then add a challenge vertex to the challenge.
	challengeVertex, err := v.addChallengeVertex(ctx, challenge)
	if err != nil {
		if errors.Is(err, solimpl.ErrAlreadyExists) {
			// TODO: Should we return error here instead of a log and nil?
			log.Infof(
				"Attempted to add a challenge leaf that already exists with challenge hash %#x",
				challenge.Id(),
			)
			return nil
		}
		return err
	}

	// Start tracking the challenge.
	tracker, err := newVertexTracker(
		&vertexTrackerConfig{
			timeRef:          v.timeRef,
			actEveryNSeconds: v.challengeVertexWakeInterval,
			chain:            v.chain,
			stateManager:     v.stateManager,
			validatorName:    v.name,
			validatorAddress: v.address,
		},
		challenge,
		challengeVertex,
	)
	if err != nil {
		return err
	}
	go tracker.spawn(ctx, tx)

	logFields := logrus.Fields{}
	logFields["name"] = v.name
	logFields["parentAssertionSeqNum"], err = assertion.PrevSeqNum()
	if err != nil {
		return err
	}
	log.WithFields(logFields).Info("Successfully created challenge and added leaf, now tracking events")
	return nil
}

func (v *Validator) addChallengeVertex(
	ctx context.Context,
	challenge protocol.Challenge,
) (protocol.ChallengeVertex, error) {
	latestValidAssertionSeq, err := v.findLatestValidAssertion(ctx)
	if err != nil {
		return nil, err
	}
<<<<<<< HEAD
	assertion, err := v.chain.AssertionBySequenceNum(ctx, latestValidAssertionSeq)
	if err != nil {
		return nil, err
	}
	historyCommit, err := v.stateManager.HistoryCommitmentUpTo(ctx, assertion.Height())
	if err != nil {
=======
	var createdVertex protocol.ChallengeVertex
	if err := v.chain.Tx(func(tx protocol.ActiveTx) error {
		assertion, err := v.chain.AssertionBySequenceNum(ctx, tx, latestValidAssertionSeq)
		if err != nil {
			return err
		}
		assertionHeight, err := assertion.Height()
		if err != nil {
			return err
		}
		historyCommit, err := v.stateManager.HistoryCommitmentUpTo(ctx, assertionHeight)
		if err != nil {
			return err
		}
		leaf, err := challenge.AddBlockChallengeLeaf(ctx, tx, assertion, historyCommit)
		if err != nil {
			return errors.Wrap(err, "could not add challenge leaf to challenge")
		}
		createdVertex = leaf
		return nil
	}); err != nil {
>>>>>>> 49c38287
		return nil, err
	}
	createdVertex, err := challenge.AddBlockChallengeLeaf(ctx, assertion, historyCommit)
	if err != nil {
		return nil, errors.Wrap(err, "could not add challenge leaf to challenge")
	}
	return createdVertex, nil
}

func (v *Validator) submitProtocolChallenge(
	ctx context.Context,
	parentAssertionSeqNum protocol.AssertionSequenceNumber,
) (protocol.Challenge, error) {
	challenge, err := v.chain.CreateSuccessionChallenge(ctx, parentAssertionSeqNum)
	if err != nil {
		return nil, errors.Wrap(err, "could not submit challenge")
	}
	return challenge, nil
}

// Tries to retrieve a challenge from the protocol on-chain
// based on the parent assertion's state commitment hash.
func (v *Validator) fetchProtocolChallenge(
	ctx context.Context,
	parentAssertionSeqNum protocol.AssertionSequenceNumber,
) (protocol.Challenge, error) {
	var err error
	var challenge util.Option[protocol.Challenge]
	assertionId, err := v.chain.GetAssertionId(ctx, parentAssertionSeqNum)
	if err != nil {
		return nil, errors.Wrap(err, "could not get assertion ID")
	}
	manager, err := v.chain.CurrentChallengeManager(ctx)
	if err != nil {
		return nil, errors.Wrap(err, "could not get current challenge manager")
	}
	chalHash, err := manager.CalculateChallengeHash(ctx, common.Hash(assertionId), protocol.BlockChallenge)
	if err != nil {
		return nil, errors.Wrap(err, "could not calculate challenge hash")
	}
	challenge, err = manager.GetChallenge(ctx, chalHash)
	if err != nil {
		return nil, errors.Wrap(err, "could not get challenge from protocol")
	}
	if challenge.IsNone() {
		return nil, errors.New("got nil challenge from protocol")
	}
	return challenge.Unwrap(), nil
}<|MERGE_RESOLUTION|>--- conflicted
+++ resolved
@@ -16,7 +16,7 @@
 // This will fetch the challenge, its parent assertion, and create a challenge leaf that is
 // relevant towards resolving the challenge. We then spawn a challenge tracker in the background.
 func (v *Validator) onChallengeStarted(
-	ctx context.Context, tx protocol.ActiveTx, ev protocol.Challenge,
+	ctx context.Context, ev protocol.Challenge,
 ) error {
 	challengedAssertion, err := ev.RootAssertion(ctx)
 	if err != nil {
@@ -46,7 +46,7 @@
 	}
 
 	challengerName := "unknown-name"
-	staker, err := challengeVertex.MiniStaker(ctx, tx)
+	staker, err := challengeVertex.MiniStaker(ctx)
 	if err != nil {
 		return err
 	}
@@ -75,14 +75,14 @@
 	if err != nil {
 		return err
 	}
-	go tracker.spawn(ctx, tx)
+	go tracker.spawn(ctx)
 	return nil
 }
 
 // Initiates a challenge on an assertion added to the protocol by finding its parent assertion
 // and starting a challenge transaction. If the challenge creation is successful, we add a leaf
 // with an associated history commitment to it and spawn a challenge tracker in the background.
-func (v *Validator) challengeAssertion(ctx context.Context, tx protocol.ActiveTx, assertion protocol.Assertion) error {
+func (v *Validator) challengeAssertion(ctx context.Context, assertion protocol.Assertion) error {
 	var challenge protocol.Challenge
 	var err error
 	assertionPrevSeqNum, err := assertion.PrevSeqNum()
@@ -132,7 +132,7 @@
 	if err != nil {
 		return err
 	}
-	go tracker.spawn(ctx, tx)
+	go tracker.spawn(ctx)
 
 	logFields := logrus.Fields{}
 	logFields["name"] = v.name
@@ -152,36 +152,16 @@
 	if err != nil {
 		return nil, err
 	}
-<<<<<<< HEAD
 	assertion, err := v.chain.AssertionBySequenceNum(ctx, latestValidAssertionSeq)
 	if err != nil {
 		return nil, err
 	}
-	historyCommit, err := v.stateManager.HistoryCommitmentUpTo(ctx, assertion.Height())
-	if err != nil {
-=======
-	var createdVertex protocol.ChallengeVertex
-	if err := v.chain.Tx(func(tx protocol.ActiveTx) error {
-		assertion, err := v.chain.AssertionBySequenceNum(ctx, tx, latestValidAssertionSeq)
+	assertionHeight, err := assertion.Height()
 		if err != nil {
-			return err
-		}
-		assertionHeight, err := assertion.Height()
-		if err != nil {
-			return err
+			return nil, err
 		}
 		historyCommit, err := v.stateManager.HistoryCommitmentUpTo(ctx, assertionHeight)
-		if err != nil {
-			return err
-		}
-		leaf, err := challenge.AddBlockChallengeLeaf(ctx, tx, assertion, historyCommit)
-		if err != nil {
-			return errors.Wrap(err, "could not add challenge leaf to challenge")
-		}
-		createdVertex = leaf
-		return nil
-	}); err != nil {
->>>>>>> 49c38287
+	if err != nil {
 		return nil, err
 	}
 	createdVertex, err := challenge.AddBlockChallengeLeaf(ctx, assertion, historyCommit)
