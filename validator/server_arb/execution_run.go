// Copyright 2021-2022, Offchain Labs, Inc.
// For license information, see https://github.com/nitro/blob/master/LICENSE

package server_arb

import (
	"context"
	"fmt"
	"sync"

	"github.com/OffchainLabs/bold/mmap"

	"github.com/ethereum/go-ethereum/crypto"

	"github.com/offchainlabs/nitro/util/containers"
	"github.com/offchainlabs/nitro/util/stopwaiter"
	"github.com/offchainlabs/nitro/validator"
)

type executionRun struct {
	stopwaiter.StopWaiter
	cache *MachineCache
	close sync.Once
}

// NewExecutionChallengeBackend creates a backend with the given arguments.
// Note: machineCache may be nil, but if present, it must not have a restricted range.
func NewExecutionRun(
	ctxIn context.Context,
	initialMachineGetter func(context.Context) (MachineInterface, error),
	config *MachineCacheConfig,
) (*executionRun, error) {
	exec := &executionRun{}
	exec.Start(ctxIn, exec)
	exec.cache = NewMachineCache(exec.GetContext(), initialMachineGetter, config)
	return exec, nil
}

func (e *executionRun) Close() {
	go e.close.Do(func() {
		e.StopAndWait()
		if e.cache != nil {
			e.cache.Destroy(e.GetParentContext())
		}
	})
}

func (e *executionRun) PrepareRange(start uint64, end uint64) containers.PromiseInterface[struct{}] {
	return stopwaiter.LaunchPromiseThread[struct{}](e, func(ctx context.Context) (struct{}, error) {
		err := e.cache.SetRange(ctx, start, end)
		return struct{}{}, err
	})
}

func (e *executionRun) GetStepAt(position uint64) containers.PromiseInterface[*validator.MachineStepResult] {
	return stopwaiter.LaunchPromiseThread[*validator.MachineStepResult](e, func(ctx context.Context) (*validator.MachineStepResult, error) {
		return e.intermediateGetStepAt(ctx, position)
	})
}

func (e *executionRun) GetLeavesWithStepSize(machineStartIndex, stepSize, numDesiredLeaves uint64) containers.PromiseInterface[mmap.Mmap] {
	return stopwaiter.LaunchPromiseThread[mmap.Mmap](e, func(ctx context.Context) (mmap.Mmap, error) {
		machine, err := e.cache.GetMachineAt(ctx, machineStartIndex)
		if err != nil {
			return nil, err
		}
		// If the machine is starting at index 0, we always want to start at the "Machine finished" global state status
		// to align with the state roots that the inbox machine will produce.
		stateRootsMmap, err := mmap.NewMmap(int(numDesiredLeaves))
		numStateRoots := 0
		if err != nil {
			return nil, err
		}
		if machineStartIndex == 0 {
			gs := machine.GetGlobalState()
			hash := crypto.Keccak256Hash([]byte("Machine finished:"), gs.Hash().Bytes())
			stateRootsMmap.Set(numStateRoots, hash)
			numStateRoots++
		} else {
			// Otherwise, we simply append the machine hash at the specified start index.
			stateRootsMmap.Set(numStateRoots, machine.Hash())
			numStateRoots++
		}

		// If we only want 1 state root, we can return early.
		if numDesiredLeaves == 1 {
			return stateRootsMmap, nil
		}
		for numIterations := uint64(0); numIterations < numDesiredLeaves; numIterations++ {
			// The absolute opcode position the machine should be in after stepping.
			position := machineStartIndex + stepSize*(numIterations+1)

			// Advance the machine in step size increments.
			if err := machine.Step(ctx, stepSize); err != nil {
				return nil, fmt.Errorf("failed to step machine to position %d: %w", position, err)
			}
			// If the machine reached the finished state, we can break out of the loop and append to
			// our state roots slice a finished machine hash.
			machineStep := machine.GetStepCount()
			if validator.MachineStatus(machine.Status()) == validator.MachineStatusFinished {
				gs := machine.GetGlobalState()
				hash := crypto.Keccak256Hash([]byte("Machine finished:"), gs.Hash().Bytes())
				stateRootsMmap.Set(numStateRoots, hash)
				numStateRoots++
				break
			}
			// Otherwise, if the position and machine step mismatch and the machine is running, something went wrong.
			if position != machineStep {
				machineRunning := machine.IsRunning()
				if machineRunning || machineStep > position {
					return nil, fmt.Errorf("machine is in wrong position want: %d, got: %d", position, machineStep)
				}
			}
			stateRootsMmap.Set(numStateRoots, machine.Hash())
			numStateRoots++
		}

		// If the machine finished in less than the number of hashes we anticipate, we pad
		// to the expected value by repeating the last machine hash until the state roots are the correct
		// length.
		lastStateRoot := stateRootsMmap.Get(numStateRoots - 1)
		for i := numStateRoots; i < int(numDesiredLeaves); i++ {
			stateRootsMmap.Set(numStateRoots, lastStateRoot)
		}
<<<<<<< HEAD
		return stateRootsMmap, nil
=======
		return stateRoots[:numDesiredLeaves], nil
>>>>>>> a237cf28
	})
}

func (e *executionRun) intermediateGetStepAt(ctx context.Context, position uint64) (*validator.MachineStepResult, error) {
	var machine MachineInterface
	var err error
	if position == ^uint64(0) {
		machine, err = e.cache.GetFinalMachine(ctx)
	} else {
		// todo cache last machina
		machine, err = e.cache.GetMachineAt(ctx, position)
	}
	if err != nil {
		return nil, err
	}
	machineStep := machine.GetStepCount()
	if position != machineStep {
		machineRunning := machine.IsRunning()
		if machineRunning || machineStep > position {
			return nil, fmt.Errorf("machine is in wrong position want: %d, got: %d", position, machine.GetStepCount())
		}

	}
	result := &validator.MachineStepResult{
		Position:    machineStep,
		Status:      validator.MachineStatus(machine.Status()),
		GlobalState: machine.GetGlobalState(),
		Hash:        machine.Hash(),
	}
	return result, nil
}

func (e *executionRun) GetProofAt(position uint64) containers.PromiseInterface[[]byte] {
	return stopwaiter.LaunchPromiseThread[[]byte](e, func(ctx context.Context) ([]byte, error) {
		machine, err := e.cache.GetMachineAt(ctx, position)
		if err != nil {
			return nil, err
		}
		return machine.ProveNextStep(), nil
	})
}

func (e *executionRun) GetLastStep() containers.PromiseInterface[*validator.MachineStepResult] {
	return e.GetStepAt(^uint64(0))
}<|MERGE_RESOLUTION|>--- conflicted
+++ resolved
@@ -122,11 +122,7 @@
 		for i := numStateRoots; i < int(numDesiredLeaves); i++ {
 			stateRootsMmap.Set(numStateRoots, lastStateRoot)
 		}
-<<<<<<< HEAD
-		return stateRootsMmap, nil
-=======
-		return stateRoots[:numDesiredLeaves], nil
->>>>>>> a237cf28
+		return stateRootsMmap.SubMmap(0, int(numDesiredLeaves)), nil
 	})
 }
 
