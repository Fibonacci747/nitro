// Copyright 2022-2024, Offchain Labs, Inc.
// For license information, see https://github.com/nitro/blob/master/LICENSE

//go:build !wasm
// +build !wasm

package programs

/*
#cgo CFLAGS: -g -I../../target/include/
#cgo LDFLAGS: ${SRCDIR}/../../target/lib/libstylus.a -ldl -lm
#include "arbitrator.h"

typedef uint8_t u8;
typedef uint16_t u16;
typedef uint32_t u32;
typedef uint64_t u64;
typedef size_t usize;
*/
import "C"
import (
	"errors"
	"fmt"

	"github.com/ethereum/go-ethereum/common"
	"github.com/ethereum/go-ethereum/core"
	"github.com/ethereum/go-ethereum/core/rawdb"
	"github.com/ethereum/go-ethereum/core/state"
	"github.com/ethereum/go-ethereum/core/vm"
	"github.com/ethereum/go-ethereum/ethdb"
	"github.com/ethereum/go-ethereum/log"
	"github.com/ethereum/go-ethereum/metrics"
	"github.com/offchainlabs/nitro/arbos/burn"
	"github.com/offchainlabs/nitro/arbos/util"
	"github.com/offchainlabs/nitro/arbutil"
)

type u8 = C.uint8_t
type u16 = C.uint16_t
type u32 = C.uint32_t
type u64 = C.uint64_t
type usize = C.size_t
type cbool = C._Bool
type bytes20 = C.Bytes20
type bytes32 = C.Bytes32
type rustBytes = C.RustBytes
type rustSlice = C.RustSlice

var (
	stylusLRUCacheSizeBytesGauge    = metrics.NewRegisteredGauge("arb/arbos/stylus/cache/lru/size_bytes", nil)
	stylusLRUCacheCountGauge        = metrics.NewRegisteredGauge("arb/arbos/stylus/cache/lru/count", nil)
	stylusLRUCacheHitsCounter       = metrics.NewRegisteredCounter("arb/arbos/stylus/cache/lru/hits", nil)
	stylusLRUCacheMissesCounter     = metrics.NewRegisteredCounter("arb/arbos/stylus/cache/lru/misses", nil)
	stylusLRUCacheDoesNotFitCounter = metrics.NewRegisteredCounter("arb/arbos/stylus/cache/lru/does_not_fit", nil)

	stylusLongTermCacheSizeBytesGauge = metrics.NewRegisteredGauge("arb/arbos/stylus/cache/long_term/size_bytes", nil)
	stylusLongTermCacheCountGauge     = metrics.NewRegisteredGauge("arb/arbos/stylus/cache/long_term/count", nil)
	stylusLongTermCacheHitsCounter    = metrics.NewRegisteredCounter("arb/arbos/stylus/cache/long_term/hits", nil)
	stylusLongTermCacheMissesCounter  = metrics.NewRegisteredCounter("arb/arbos/stylus/cache/long_term/misses", nil)
)

func activateProgram(
	db vm.StateDB,
	program common.Address,
	codehash common.Hash,
	wasm []byte,
	page_limit uint16,
	stylusVersion uint16,
	arbosVersionForGas uint64,
	debug bool,
	burner burn.Burner,
	runCtx *core.MessageRunContext,
) (*activationInfo, error) {
	moduleActivationMandatory := true
	info, asmMap, err := activateProgramInternal(program, codehash, wasm, page_limit, stylusVersion, arbosVersionForGas, debug, burner.GasLeft(), runCtx, moduleActivationMandatory)
	if err != nil {
		return nil, err
	}
	db.ActivateWasm(info.moduleHash, asmMap)
	return info, nil
}

func activateModule(
	addressForLogging common.Address,
	codehash common.Hash,
	wasm []byte,
	page_limit uint16,
	stylusVersion uint16,
	arbosVersionForGas uint64,
	debug bool,
	gasLeft *uint64,
) (*activationInfo, []byte, error) {
	output := &rustBytes{}
	moduleHash := &bytes32{}
	stylusData := &C.StylusData{}
	codeHash := hashToBytes32(codehash)

	status_mod := userStatus(C.stylus_activate(
		goSlice(wasm),
		u16(page_limit),
		u16(stylusVersion),
		u64(arbosVersionForGas),
		cbool(debug),
		output,
		&codeHash,
		moduleHash,
		stylusData,
		(*u64)(gasLeft),
	))
	module, msg, err := status_mod.toResult(output.intoBytes(), debug)
	if err != nil {
		if debug {
			log.Warn("activation failed", "err", err, "msg", msg, "program", addressForLogging)
		}
		if errors.Is(err, vm.ErrExecutionReverted) {
			return nil, nil, fmt.Errorf("%w: %s", ErrProgramActivation, msg)
		} else {
			return nil, nil, err
		}
	}
	info := &activationInfo{
		moduleHash:    moduleHash.toHash(),
		initGas:       uint16(stylusData.init_cost),
		cachedInitGas: uint16(stylusData.cached_init_cost),
		asmEstimate:   uint32(stylusData.asm_estimate),
		footprint:     uint16(stylusData.footprint),
	}
	return info, module, nil
}

func compileNative(
	wasm []byte,
	stylusVersion uint16,
	debug bool,
	target ethdb.WasmTarget,
) ([]byte, error) {
	output := &rustBytes{}
	status_asm := C.stylus_compile(
		goSlice(wasm),
		u16(stylusVersion),
		cbool(debug),
		goSlice([]byte(target)),
		output,
	)
	asm := output.intoBytes()
	if status_asm != 0 {
		return nil, fmt.Errorf("%w: %s", ErrProgramActivation, string(asm))
	}
	return asm, nil
}

func activateProgramInternal(
	addressForLogging common.Address,
	codehash common.Hash,
	wasm []byte,
	page_limit uint16,
	stylusVersion uint16,
	arbosVersionForGas uint64,
	debug bool,
	gasLeft *uint64,
	runCtx *core.MessageRunContext,
	moduleActivationMandatory bool,
) (*activationInfo, map[ethdb.WasmTarget][]byte, error) {
	targets := runCtx.WasmTargets()
	var wavmFound bool
	for _, target := range targets {
		if target == rawdb.TargetWavm {
			wavmFound = true
			break
		}
	}
	type result struct {
		target ethdb.WasmTarget
		asm    []byte
		err    error
	}
	asmMap := make(map[ethdb.WasmTarget][]byte, len(targets))

	// info can be set in separate thread, make sure to wait before reading
	var info *activationInfo
	var moduleActivationStarted bool
	if moduleActivationMandatory {
		moduleActivationStarted = true
		var err error
		var module []byte
		info, module, err = activateModule(addressForLogging, codehash, wasm, page_limit, stylusVersion, arbosVersionForGas, debug, gasLeft)
		if err != nil {
			return nil, nil, err
		}
		if wavmFound {
			asmMap[rawdb.TargetWavm] = module
		}
	}

	results := make(chan result, len(targets))
	for _, target := range targets {
		target := target
		if target == rawdb.TargetWavm {
			if moduleActivationStarted {
				// skip if already started or activated because of moduleActivationMandatory
				results <- result{target, nil, nil}
				continue
			}
			go func() {
				var err error
				var module []byte
				info, module, err = activateModule(addressForLogging, codehash, wasm, page_limit, stylusVersion, arbosVersionForGas, debug, gasLeft)
				results <- result{target, module, err}
			}()
			moduleActivationStarted = true
		} else {
			go func() {
				asm, err := compileNative(wasm, stylusVersion, debug, target)
				results <- result{target, asm, err}
			}()
		}
	}
	var err error
	for range targets {
		res := <-results
		if res.asm == nil {
			continue
		} else if res.err != nil {
			err = errors.Join(res.err, fmt.Errorf("%s:%w", res.target, err))
		} else {
			asmMap[res.target] = res.asm
		}
	}
	if err != nil && moduleActivationMandatory {
		if info != nil {
			log.Error(
				"Compilation failed for one or more targets despite activation succeeding",
				"address", addressForLogging,
				"codehash", codehash,
				"moduleHash", info.moduleHash,
				"targets", targets,
				"err", err,
			)
		} else {
			log.Error(
				"Compilation failed for one or more targets despite activation succeeding",
				"address", addressForLogging,
				"codehash", codehash,
				"targets", targets,
				"err", err,
			)
		}
		panic(fmt.Sprintf("Compilation of %v failed for one or more targets despite activation succeeding: %v", addressForLogging, err))
	}

	return info, asmMap, err
}

func getLocalAsm(statedb vm.StateDB, moduleHash common.Hash, addressForLogging common.Address, code []byte, codeHash common.Hash, pagelimit uint16, time uint64, debugMode bool, program Program, runCtx *core.MessageRunContext) ([]byte, error) {
	localTarget := rawdb.LocalTarget()
	localAsm, err := statedb.TryGetActivatedAsm(localTarget, moduleHash)
	if err == nil && len(localAsm) > 0 {
		return localAsm, nil
	}

	// addressForLogging may be empty or may not correspond to the code, so we need to be careful to use the code passed in separately
	wasm, err := getWasmFromContractCode(code)
	if err != nil {
		log.Error("Failed to reactivate program: getWasm", "address", addressForLogging, "expected moduleHash", moduleHash, "err", err)
		return nil, fmt.Errorf("failed to reactivate program address: %v err: %w", addressForLogging, err)
	}

	// don't charge gas
	zeroArbosVersion := uint64(0)
	zeroGas := uint64(0)

	// we know program is activated, so it must be in correct version and not use too much memory
<<<<<<< HEAD
	moduleActivationMandatory := true // TODO: do we need to do the module activation?
	info, asmMap, err := activateProgramInternal(addressForLogging, codeHash, wasm, pagelimit, program.version, zeroArbosVersion, debugMode, &zeroGas, runCtx, moduleActivationMandatory)
=======
	moduleActivationMandatory := true // TODO: refactor the parameter, always set to true
	info, asmMap, err := activateProgramInternal(addressForLogging, codehash, wasm, pagelimit, program.version, zeroArbosVersion, debugMode, &zeroGas, targets, moduleActivationMandatory)
>>>>>>> 233c3248
	if err != nil {
		log.Error("failed to reactivate program", "address", addressForLogging, "expected moduleHash", moduleHash, "err", err)
		return nil, fmt.Errorf("failed to reactivate program address: %v err: %w", addressForLogging, err)
	}

	if info.moduleHash != moduleHash {
		log.Error("failed to reactivate program", "address", addressForLogging, "expected moduleHash", moduleHash, "got", info.moduleHash)
		return nil, fmt.Errorf("failed to reactivate program. address: %v, expected ModuleHash: %v", addressForLogging, moduleHash)
	}

	currentHoursSince := hoursSinceArbitrum(time)
	if currentHoursSince > program.activatedAt {
		// stylus program is active on-chain, and was activated in the past
		// so we store it directly to database
		batch := statedb.Database().WasmStore().NewBatch()
		rawdb.WriteActivation(batch, moduleHash, asmMap)
		if err := batch.Write(); err != nil {
			log.Error("failed writing re-activation to state", "address", addressForLogging, "err", err)
		}
	} else {
		// program activated recently, possibly in this eth_call
		// store it to statedb. It will be stored to database if statedb is commited
		statedb.ActivateWasm(info.moduleHash, asmMap)
	}
	asm, exists := asmMap[localTarget]
	if !exists {
		var availableTargets []ethdb.WasmTarget
		for target := range asmMap {
			availableTargets = append(availableTargets, target)
		}
		log.Error("failed to reactivate program - missing asm for local target", "address", addressForLogging, "local target", localTarget, "available targets", availableTargets)
		return nil, fmt.Errorf("failed to reactivate program - missing asm for local target, address: %v, local target: %v, available targets: %v", addressForLogging, localTarget, availableTargets)
	}
	return asm, nil
}

func callProgram(
	address common.Address,
	moduleHash common.Hash,
	localAsm []byte,
	scope *vm.ScopeContext,
	interpreter *vm.EVMInterpreter,
	tracingInfo *util.TracingInfo,
	calldata []byte,
	evmData *EvmData,
	stylusParams *ProgParams,
	memoryModel *MemoryModel,
	runCtx *core.MessageRunContext,
) ([]byte, error) {
	db := interpreter.Evm().StateDB
	debug := stylusParams.DebugMode

	if len(localAsm) == 0 {
		log.Error("missing asm", "program", address, "module", moduleHash)
		panic("missing asm")
	}

	if stateDb, ok := db.(*state.StateDB); ok {
		stateDb.RecordProgram(runCtx.WasmTargets(), moduleHash)
	}

	evmApi := newApi(interpreter, tracingInfo, scope, memoryModel)
	defer evmApi.drop()

	output := &rustBytes{}
	status := userStatus(C.stylus_call(
		goSlice(localAsm),
		goSlice(calldata),
		stylusParams.encode(),
		evmApi.cNative,
		evmData.encode(),
		cbool(debug),
		output,
		(*u64)(&scope.Contract.Gas),
		u32(runCtx.WasmCacheTag()),
	))

	depth := interpreter.Depth()
	data, msg, err := status.toResult(output.intoBytes(), debug)
	if status == userFailure && debug {
		log.Warn("program failure", "err", err, "msg", msg, "program", address, "depth", depth)
	}
	if tracingInfo != nil {
		tracingInfo.CaptureStylusExit(uint8(status), data, err, scope.Contract.Gas)
	}
	return data, err
}

//export handleReqImpl
func handleReqImpl(apiId usize, req_type u32, data *rustSlice, costPtr *u64, out_response *C.GoSliceData, out_raw_data *C.GoSliceData) {
	api := getApi(apiId)
	reqData := data.read()
	reqType := RequestType(req_type - EvmApiMethodReqOffset)
	response, raw_data, cost := api.handler(reqType, reqData)
	*costPtr = u64(cost)
	api.pinAndRef(response, out_response)
	api.pinAndRef(raw_data, out_raw_data)
}

// Caches a program in Rust. We write a record so that we can undo on revert.
// For gas estimation and eth_call, we ignore permanent updates and rely on Rust's LRU.
func cacheProgram(db vm.StateDB, module common.Hash, program Program, addressForLogging common.Address, code []byte, codeHash common.Hash, params *StylusParams, debug bool, time uint64, runCtx *core.MessageRunContext) {
	if runCtx.IsChainTip() {
		// address is only used for logging
		asm, err := getLocalAsm(db, module, addressForLogging, code, codeHash, params.PageLimit, time, debug, program, runCtx)
		if err != nil {
			panic("unable to recreate wasm")
		}
		tag := runCtx.WasmCacheTag()
		state.CacheWasmRust(asm, module, program.version, tag, debug)
		db.RecordCacheWasm(state.CacheWasm{ModuleHash: module, Version: program.version, Tag: tag, Debug: debug})
	}
}

// Evicts a program in Rust. We write a record so that we can undo on revert, unless we don't need to (e.g. expired)
// For gas estimation and eth_call, we ignore permanent updates and rely on Rust's LRU.
func evictProgram(db vm.StateDB, module common.Hash, version uint16, debug bool, runCtx *core.MessageRunContext, forever bool) {
	if runCtx.IsChainTip() {
		tag := runCtx.WasmCacheTag()
		state.EvictWasmRust(module, version, tag, debug)
		if !forever {
			db.RecordEvictWasm(state.EvictWasm{ModuleHash: module, Version: version, Tag: tag, Debug: debug})
		}
	}
}

func init() {
	state.CacheWasmRust = func(asm []byte, moduleHash common.Hash, version uint16, tag uint32, debug bool) {
		C.stylus_cache_module(goSlice(asm), hashToBytes32(moduleHash), u16(version), u32(tag), cbool(debug))
	}
	state.EvictWasmRust = func(moduleHash common.Hash, version uint16, tag uint32, debug bool) {
		C.stylus_evict_module(hashToBytes32(moduleHash), u16(version), u32(tag), cbool(debug))
	}
}

func SetWasmLruCacheCapacity(capacityBytes uint64) {
	C.stylus_set_cache_lru_capacity(u64(capacityBytes))
}

func UpdateWasmCacheMetrics() {
	metrics := &C.CacheMetrics{}
	C.stylus_get_cache_metrics(metrics)

	stylusLRUCacheSizeBytesGauge.Update(int64(metrics.lru.size_bytes))
	stylusLRUCacheCountGauge.Update(int64(metrics.lru.count))
	stylusLRUCacheHitsCounter.Inc(int64(metrics.lru.hits))
	stylusLRUCacheMissesCounter.Inc(int64(metrics.lru.misses))
	stylusLRUCacheDoesNotFitCounter.Inc(int64(metrics.lru.does_not_fit))

	stylusLongTermCacheSizeBytesGauge.Update(int64(metrics.long_term.size_bytes))
	stylusLongTermCacheCountGauge.Update(int64(metrics.long_term.count))
	stylusLongTermCacheHitsCounter.Inc(int64(metrics.long_term.hits))
	stylusLongTermCacheMissesCounter.Inc(int64(metrics.long_term.misses))
}

// Used for testing
type WasmLruCacheMetrics struct {
	SizeBytes uint64
	Count     uint32
}

// Used for testing
type WasmLongTermCacheMetrics struct {
	SizeBytes uint64
	Count     uint32
}

// Used for testing
type WasmCacheMetrics struct {
	Lru      WasmLruCacheMetrics
	LongTerm WasmLongTermCacheMetrics
}

// Used for testing
func GetWasmCacheMetrics() *WasmCacheMetrics {
	metrics := &C.CacheMetrics{}
	C.stylus_get_cache_metrics(metrics)

	return &WasmCacheMetrics{
		Lru: WasmLruCacheMetrics{
			SizeBytes: uint64(metrics.lru.size_bytes),
			Count:     uint32(metrics.lru.count),
		},
		LongTerm: WasmLongTermCacheMetrics{
			SizeBytes: uint64(metrics.long_term.size_bytes),
			Count:     uint32(metrics.long_term.count),
		},
	}
}

// Used for testing
func ClearWasmLruCache() {
	C.stylus_clear_lru_cache()
}

// Used for testing
func ClearWasmLongTermCache() {
	C.stylus_clear_long_term_cache()
}

// Used for testing
func GetEntrySizeEstimateBytes(module []byte, version uint16, debug bool) uint64 {
	return uint64(C.stylus_get_entry_size_estimate_bytes(goSlice(module), u16(version), cbool(debug)))
}

const DefaultTargetDescriptionArm = "arm64-linux-unknown+neon"
const DefaultTargetDescriptionX86 = "x86_64-linux-unknown+sse4.2+lzcnt+bmi"

func SetTarget(name ethdb.WasmTarget, description string, native bool) error {
	output := &rustBytes{}
	status := userStatus(C.stylus_target_set(
		goSlice([]byte(name)),
		goSlice([]byte(description)),
		output,
		cbool(native),
	))
	if status != userSuccess {
		msg := arbutil.ToStringOrHex(output.intoBytes())
		log.Error("failed to set stylus compilation target", "status", status, "msg", msg)
		return fmt.Errorf("failed to set stylus compilation target, status %v: %v", status, msg)
	}
	return nil
}

func (value bytes32) toHash() common.Hash {
	hash := common.Hash{}
	for index, b := range value.bytes {
		hash[index] = byte(b)
	}
	return hash
}

func hashToBytes32(hash common.Hash) bytes32 {
	value := bytes32{}
	for index, b := range hash.Bytes() {
		value.bytes[index] = u8(b)
	}
	return value
}

func addressToBytes20(addr common.Address) bytes20 {
	value := bytes20{}
	for index, b := range addr.Bytes() {
		value.bytes[index] = u8(b)
	}
	return value
}

func (slice *rustSlice) read() []byte {
	return arbutil.PointerToSlice((*byte)(slice.ptr), int(slice.len))
}

func (vec *rustBytes) read() []byte {
	return arbutil.PointerToSlice((*byte)(vec.ptr), int(vec.len))
}

func (vec *rustBytes) intoBytes() []byte {
	slice := vec.read()
	vec.drop()
	return slice
}

func (vec *rustBytes) drop() {
	C.stylus_drop_vec(*vec)
}

func goSlice(slice []byte) C.GoSliceData {
	return C.GoSliceData{
		ptr: (*u8)(arbutil.SliceToPointer(slice)),
		len: usize(len(slice)),
	}
}

func (params *ProgParams) encode() C.StylusConfig {
	pricing := C.PricingParams{
		ink_price: u32(params.InkPrice.ToUint32()),
	}
	return C.StylusConfig{
		version:   u16(params.Version),
		max_depth: u32(params.MaxDepth),
		pricing:   pricing,
	}
}

func (data *EvmData) encode() C.EvmData {
	return C.EvmData{
		arbos_version:    u64(data.arbosVersion),
		block_basefee:    hashToBytes32(data.blockBasefee),
		chainid:          u64(data.chainId),
		block_coinbase:   addressToBytes20(data.blockCoinbase),
		block_gas_limit:  u64(data.blockGasLimit),
		block_number:     u64(data.blockNumber),
		block_timestamp:  u64(data.blockTimestamp),
		contract_address: addressToBytes20(data.contractAddress),
		module_hash:      hashToBytes32(data.moduleHash),
		msg_sender:       addressToBytes20(data.msgSender),
		msg_value:        hashToBytes32(data.msgValue),
		tx_gas_price:     hashToBytes32(data.txGasPrice),
		tx_origin:        addressToBytes20(data.txOrigin),
		reentrant:        u32(data.reentrant),
		return_data_len:  0,
		cached:           cbool(data.cached),
		tracing:          cbool(data.tracing),
	}
}<|MERGE_RESOLUTION|>--- conflicted
+++ resolved
@@ -270,13 +270,8 @@
 	zeroGas := uint64(0)
 
 	// we know program is activated, so it must be in correct version and not use too much memory
-<<<<<<< HEAD
-	moduleActivationMandatory := true // TODO: do we need to do the module activation?
+	moduleActivationMandatory := true // TODO: refactor the parameter, always set to true
 	info, asmMap, err := activateProgramInternal(addressForLogging, codeHash, wasm, pagelimit, program.version, zeroArbosVersion, debugMode, &zeroGas, runCtx, moduleActivationMandatory)
-=======
-	moduleActivationMandatory := true // TODO: refactor the parameter, always set to true
-	info, asmMap, err := activateProgramInternal(addressForLogging, codehash, wasm, pagelimit, program.version, zeroArbosVersion, debugMode, &zeroGas, targets, moduleActivationMandatory)
->>>>>>> 233c3248
 	if err != nil {
 		log.Error("failed to reactivate program", "address", addressForLogging, "expected moduleHash", moduleHash, "err", err)
 		return nil, fmt.Errorf("failed to reactivate program address: %v err: %w", addressForLogging, err)
