//
// Copyright 2021, Offchain Labs, Inc. All rights reserved.
//

package arbos

import (
	"github.com/offchainlabs/arbstate/arbos/addressTable"
	"github.com/offchainlabs/arbstate/arbos/l1pricing"
	"github.com/offchainlabs/arbstate/arbos/retryables"
	"github.com/offchainlabs/arbstate/arbos/storage"
	"github.com/offchainlabs/arbstate/arbos/util"
	"math/big"

	"github.com/ethereum/go-ethereum/common"
	"github.com/ethereum/go-ethereum/core/vm"
)

type ArbosState struct {
<<<<<<< HEAD
	formatVersion   *big.Int
	nextAlloc       *common.Hash
	gasPool         *StorageBackedInt64
	smallGasPool    *StorageBackedInt64
	gasPriceWei     *big.Int
	l1PricingState  *L1PricingState
	retryableQueue  *QueueInStorage
	validRetryables EvmStorage
	timestamp       *uint64
	sendMerkle      *MerkleBuilder
	backingStorage  EvmStorage
=======
	formatVersion  uint64
	gasPool        *storage.StorageBackedInt64
	smallGasPool   *storage.StorageBackedInt64
	gasPriceWei    *big.Int
	l1PricingState *l1pricing.L1PricingState
	retryableState *retryables.RetryableState
	addressTable   *addressTable.AddressTable
	timestamp      *uint64
	backingStorage *storage.Storage
>>>>>>> 4993fe6c
}

func OpenArbosState(stateDB vm.StateDB) *ArbosState {
	backingStorage := storage.NewGeth(stateDB)

	for tryStorageUpgrade(backingStorage) {
	}

	return &ArbosState{
		backingStorage.GetByInt64(int64(versionKey)).Big().Uint64(),
		nil,
		nil,
		nil,
		nil,
		nil,
		nil,
		nil,
		nil,
		backingStorage,
	}
}

func tryStorageUpgrade(backingStorage *storage.Storage) bool {
	formatVersion := backingStorage.GetByInt64(int64(versionKey)).Big().Uint64()
	switch formatVersion {
	case 0:
		upgrade_0_to_1(backingStorage)
		return true
	default:
		return false
	}
}

type ArbosStateOffset int64

const (
	versionKey      ArbosStateOffset = 0
	gasPoolKey                       = 1
	smallGasPoolKey                  = 2
	gasPriceKey                      = 3
	timestampKey                     = 4
)

type ArbosStateSubspaceID []byte

var (
<<<<<<< HEAD
	versionKey       = IntToHash(0)
	storageOffsetKey = IntToHash(1)
	gasPoolKey       = IntToHash(2)
	smallGasPoolKey  = IntToHash(3)
	gasPriceKey      = IntToHash(4)
	retryableQueueKey = IntToHash(5)
	l1PricingKey     = IntToHash(6)
	timestampKey     = IntToHash(7)
	sendMerkleKey    = IntToHash(8)
	validRetryableSetUniqueKey = common.BytesToHash(crypto.Keccak256([]byte("Arbitrum ArbOS valid retryable set unique key")))
)

func upgrade_0_to_1(backingStorage EvmStorage) {
	backingStorage.Set(versionKey, IntToHash(1))
	backingStorage.Set(storageOffsetKey, crypto.Keccak256Hash([]byte("Arbitrum ArbOS storage allocation start point")))
	backingStorage.Set(gasPoolKey, IntToHash(GasPoolMax))
	backingStorage.Set(smallGasPoolKey, IntToHash(SmallGasPoolMax))
	backingStorage.Set(gasPriceKey, IntToHash(1000000000)) // 1 gwei
	backingStorage.Set(l1PricingKey, IntToHash(0))
	backingStorage.Set(timestampKey, IntToHash(0))
	backingStorage.Set(retryableQueueKey, IntToHash(0))
	backingStorage.Set(sendMerkleKey, IntToHash(0))
=======
	l1PricingSubspace    ArbosStateSubspaceID = []byte{0}
	retryablesSubspace   ArbosStateSubspaceID = []byte{1}
	addressTableSubspace ArbosStateSubspaceID = []byte{2}
)

func upgrade_0_to_1(backingStorage *storage.Storage) {
	backingStorage.SetByInt64(int64(versionKey), util.IntToHash(1))
	backingStorage.SetByInt64(int64(gasPoolKey), util.IntToHash(GasPoolMax))
	backingStorage.SetByInt64(int64(smallGasPoolKey), util.IntToHash(SmallGasPoolMax))
	backingStorage.SetByInt64(int64(gasPriceKey), util.IntToHash(1000000000)) // 1 gwei
	backingStorage.SetByInt64(int64(timestampKey), util.IntToHash(0))
	l1pricing.InitializeL1PricingState(backingStorage.OpenSubStorage(l1PricingSubspace))
	retryables.InitializeRetryableState(backingStorage.OpenSubStorage(retryablesSubspace))
	addressTable.Initialize(backingStorage.OpenSubStorage(addressTableSubspace))
>>>>>>> 4993fe6c
}

func (state *ArbosState) FormatVersion() uint64 {
	return state.formatVersion
}

func (state *ArbosState) SetFormatVersion(val uint64) {
	state.formatVersion = val
	state.backingStorage.SetByInt64(int64(versionKey), util.IntToHash(int64(val)))
}

func (state *ArbosState) GasPool() int64 {
	if state.gasPool == nil {
		state.gasPool = state.backingStorage.OpenStorageBackedInt64(util.IntToHash(int64(gasPoolKey)))
	}
	return state.gasPool.Get()
}

func (state *ArbosState) SetGasPool(val int64) {
	if state.gasPool == nil {
		state.gasPool = state.backingStorage.OpenStorageBackedInt64(util.IntToHash(int64(gasPoolKey)))
	}
	state.gasPool.Set(val)
}

func (state *ArbosState) SmallGasPool() int64 {
	if state.smallGasPool == nil {
		state.smallGasPool = state.backingStorage.OpenStorageBackedInt64(util.IntToHash(int64(smallGasPoolKey)))
	}
	return state.smallGasPool.Get()
}

func (state *ArbosState) SetSmallGasPool(val int64) {
	if state.smallGasPool == nil {
		state.smallGasPool = state.backingStorage.OpenStorageBackedInt64(util.IntToHash(int64(smallGasPoolKey)))
	}
	state.smallGasPool.Set(val)
}

func (state *ArbosState) GasPriceWei() *big.Int {
	if state.gasPriceWei == nil {
		state.gasPriceWei = state.backingStorage.GetByInt64(int64(gasPriceKey)).Big()
	}
	return state.gasPriceWei
}

func (state *ArbosState) SetGasPriceWei(val *big.Int) {
	state.gasPriceWei = val
	state.backingStorage.SetByInt64(int64(gasPriceKey), common.BigToHash(val))
}

func (state *ArbosState) RetryableState() *retryables.RetryableState {
	if state.retryableState == nil {
		state.retryableState = retryables.OpenRetryableState(state.backingStorage.OpenSubStorage(retryablesSubspace))
	}
	return state.retryableState
}

func (state *ArbosState) L1PricingState() *l1pricing.L1PricingState {
	if state.l1PricingState == nil {
		state.l1PricingState = l1pricing.OpenL1PricingState(state.backingStorage.OpenSubStorage(l1PricingSubspace))
	}
	return state.l1PricingState
}

func (state *ArbosState) AddressTable() *addressTable.AddressTable {
	if state.addressTable == nil {
		state.addressTable = addressTable.Open(state.backingStorage.OpenSubStorage(addressTableSubspace))
	}
	return state.addressTable
}

func (state *ArbosState) LastTimestampSeen() uint64 {
	if state.timestamp == nil {
		ts := state.backingStorage.GetByInt64(int64(timestampKey)).Big().Uint64()
		state.timestamp = &ts
	}
	return *state.timestamp
}

func (state *ArbosState) SetLastTimestampSeen(val uint64) {
	if state.timestamp == nil {
		ts := state.backingStorage.GetByInt64(int64(timestampKey)).Big().Uint64()
		state.timestamp = &ts
	}
	if val < *state.timestamp {
		panic("timestamp decreased")
	}
	if val > *state.timestamp {
		delta := val - *state.timestamp
		ts := val
		state.timestamp = &ts
		state.backingStorage.SetByInt64(int64(timestampKey), util.IntToHash(int64(ts)))
		state.notifyGasPricerThatTimeElapsed(delta)
	}
<<<<<<< HEAD
}

func (state *ArbosState) ValidRetryablesSet() EvmStorage {
	// This is a virtual storage (KVS) that we use to keep track of which ids are ids of valid retryables.
	// We need this because untrusted users will be submitting ids, and we need to check them for validity, so that
	//     we don't treat some maliciously chosen segment of our storage as a valid retryable.
	return NewVirtualStorage(state.backingStorage, validRetryableSetUniqueKey)
}

func (state *ArbosState) GetSendMerkleBuilder() *MerkleBuilder {
	if state.sendMerkle == nil {
		offset := state.backingStorage.Get(sendMerkleKey)
		if offset == (common.Hash{}) {
			// need to allocate and initialize the segment
			segment, err := state.AllocateSegment(MerkleBuilderSegmentSize)
			if err != nil {
				panic(err)
			}
			offset = segment.offset
			state.backingStorage.Set(sendMerkleKey, offset)
			state.sendMerkle = NewBuilder(segment)
		} else {
			state.sendMerkle = OpenBuilder(state.OpenSegment(offset))
		}
	}
	return state.sendMerkle
}

func (state *ArbosState) AllocateSegment(size uint64) (*StorageSegment, error) {
	if size > MaxSizedSegmentSize {
		return nil, errors.New("requested segment size too large")
	}

	offset := state.AllocateEmptyStorageOffset()

	return state.AllocateSegmentAtOffset(size, *offset)
}

func (state *ArbosState) AllocateSegmentAtOffset(size uint64, offset common.Hash) (*StorageSegment, error) {
	// caller is responsible for checking that size is in bounds

	state.backingStorage.Set(offset, IntToHash(int64(size)))

	return &StorageSegment{
		offset,
		size,
		state.backingStorage,
	}, nil
}

func (state *ArbosState) SegmentExists(offset common.Hash) bool {
	return state.backingStorage.Get(offset).Big().Cmp(big.NewInt(0)) == 0
}

func (state *ArbosState) OpenSegment(offset common.Hash) *StorageSegment {
	rawSize := state.backingStorage.Get(offset)
	bigSize := rawSize.Big()
	if bigSize.Cmp(big.NewInt(0)) == 0 {
		// segment has been deleted
		return nil
	}
	if !bigSize.IsUint64() {
		panic("not a valid state segment")
	}
	size := bigSize.Uint64()
	if size == 0 {
		panic("state segment invalid or was deleted")
	}
	if size > MaxSizedSegmentSize {
		panic("state segment size invalid")
	}
	return &StorageSegment{
		offset,
		size,
		state.backingStorage,
	}
}

func (state *ArbosState) AllocateSegmentForBytes(buf []byte) *StorageSegment {
	sizeWords := (len(buf) + 31) / 32
	seg, err := state.AllocateSegment(uint64(1 + sizeWords))
	if err != nil {
		panic(err)
	}

	seg.WriteBytes(buf)

	return seg
}

func (state *ArbosState) AllocateSegmentAtOffsetForBytes(buf []byte, offset common.Hash) *StorageSegment {
	sizeWords := (len(buf) + 31) / 32
	seg, err := state.AllocateSegmentAtOffset(uint64(1+sizeWords), offset)
	if err != nil {
		panic(err)
	}
	seg.WriteBytes(buf)

	return seg
}

// StorageBackedInt64 exists because the conversions between common.Hash and big.Int that is provided by
//     go-ethereum don't handle negative values cleanly.  This class hides that complexity.
type StorageBackedInt64 struct {
	storage EvmStorage
	offset  common.Hash
	cache   *int64
}

func OpenStorageBackedInt64(storage EvmStorage, offset common.Hash) *StorageBackedInt64 {
	return &StorageBackedInt64{storage, offset, nil}
}

func (sbi *StorageBackedInt64) Get() int64 {
	if sbi.cache == nil {
		raw := sbi.storage.Get(sbi.offset).Big()
		if raw.Bit(255) != 0 {
			raw = new(big.Int).SetBit(raw, 255, 0)
			raw = new(big.Int).Neg(raw)
		}
		if !raw.IsInt64() {
			panic("expected int64 compatible value in storage")
		}
		i := raw.Int64()
		sbi.cache = &i
	}
	return *sbi.cache
}

func (sbi *StorageBackedInt64) Set(value int64) {
	i := value
	sbi.cache = &i
	var bigValue *big.Int
	if value >= 0 {
		bigValue = big.NewInt(value)
	} else {
		bigValue = new(big.Int).SetBit(big.NewInt(-value), 255, 1)
	}
	sbi.storage.Set(sbi.offset, common.BigToHash(bigValue))
=======
>>>>>>> 4993fe6c
}<|MERGE_RESOLUTION|>--- conflicted
+++ resolved
@@ -7,6 +7,7 @@
 import (
 	"github.com/offchainlabs/arbstate/arbos/addressTable"
 	"github.com/offchainlabs/arbstate/arbos/l1pricing"
+	"github.com/offchainlabs/arbstate/arbos/merkleBuilder"
 	"github.com/offchainlabs/arbstate/arbos/retryables"
 	"github.com/offchainlabs/arbstate/arbos/storage"
 	"github.com/offchainlabs/arbstate/arbos/util"
@@ -17,19 +18,6 @@
 )
 
 type ArbosState struct {
-<<<<<<< HEAD
-	formatVersion   *big.Int
-	nextAlloc       *common.Hash
-	gasPool         *StorageBackedInt64
-	smallGasPool    *StorageBackedInt64
-	gasPriceWei     *big.Int
-	l1PricingState  *L1PricingState
-	retryableQueue  *QueueInStorage
-	validRetryables EvmStorage
-	timestamp       *uint64
-	sendMerkle      *MerkleBuilder
-	backingStorage  EvmStorage
-=======
 	formatVersion  uint64
 	gasPool        *storage.StorageBackedInt64
 	smallGasPool   *storage.StorageBackedInt64
@@ -37,9 +25,9 @@
 	l1PricingState *l1pricing.L1PricingState
 	retryableState *retryables.RetryableState
 	addressTable   *addressTable.AddressTable
+	sendMerkle     *merkleBuilder.MerkleBuilder
 	timestamp      *uint64
 	backingStorage *storage.Storage
->>>>>>> 4993fe6c
 }
 
 func OpenArbosState(stateDB vm.StateDB) *ArbosState {
@@ -86,33 +74,10 @@
 type ArbosStateSubspaceID []byte
 
 var (
-<<<<<<< HEAD
-	versionKey       = IntToHash(0)
-	storageOffsetKey = IntToHash(1)
-	gasPoolKey       = IntToHash(2)
-	smallGasPoolKey  = IntToHash(3)
-	gasPriceKey      = IntToHash(4)
-	retryableQueueKey = IntToHash(5)
-	l1PricingKey     = IntToHash(6)
-	timestampKey     = IntToHash(7)
-	sendMerkleKey    = IntToHash(8)
-	validRetryableSetUniqueKey = common.BytesToHash(crypto.Keccak256([]byte("Arbitrum ArbOS valid retryable set unique key")))
-)
-
-func upgrade_0_to_1(backingStorage EvmStorage) {
-	backingStorage.Set(versionKey, IntToHash(1))
-	backingStorage.Set(storageOffsetKey, crypto.Keccak256Hash([]byte("Arbitrum ArbOS storage allocation start point")))
-	backingStorage.Set(gasPoolKey, IntToHash(GasPoolMax))
-	backingStorage.Set(smallGasPoolKey, IntToHash(SmallGasPoolMax))
-	backingStorage.Set(gasPriceKey, IntToHash(1000000000)) // 1 gwei
-	backingStorage.Set(l1PricingKey, IntToHash(0))
-	backingStorage.Set(timestampKey, IntToHash(0))
-	backingStorage.Set(retryableQueueKey, IntToHash(0))
-	backingStorage.Set(sendMerkleKey, IntToHash(0))
-=======
 	l1PricingSubspace    ArbosStateSubspaceID = []byte{0}
 	retryablesSubspace   ArbosStateSubspaceID = []byte{1}
 	addressTableSubspace ArbosStateSubspaceID = []byte{2}
+	sendMerkleSubspace   ArbosStateSubspaceID = []byte{3}
 )
 
 func upgrade_0_to_1(backingStorage *storage.Storage) {
@@ -124,7 +89,7 @@
 	l1pricing.InitializeL1PricingState(backingStorage.OpenSubStorage(l1PricingSubspace))
 	retryables.InitializeRetryableState(backingStorage.OpenSubStorage(retryablesSubspace))
 	addressTable.Initialize(backingStorage.OpenSubStorage(addressTableSubspace))
->>>>>>> 4993fe6c
+	merkleBuilder.InitializeMerkleBuilder(backingStorage.OpenSubStorage(sendMerkleSubspace))
 }
 
 func (state *ArbosState) FormatVersion() uint64 {
@@ -197,6 +162,13 @@
 	return state.addressTable
 }
 
+func (state *ArbosState) SendMerkleBuilder() *merkleBuilder.MerkleBuilder {
+	if state.sendMerkle == nil {
+		state.sendMerkle = merkleBuilder.OpenMerkleBuilder(state.backingStorage.OpenSubStorage(sendMerkleSubspace))
+	}
+	return state.sendMerkle
+}
+
 func (state *ArbosState) LastTimestampSeen() uint64 {
 	if state.timestamp == nil {
 		ts := state.backingStorage.GetByInt64(int64(timestampKey)).Big().Uint64()
@@ -220,146 +192,4 @@
 		state.backingStorage.SetByInt64(int64(timestampKey), util.IntToHash(int64(ts)))
 		state.notifyGasPricerThatTimeElapsed(delta)
 	}
-<<<<<<< HEAD
-}
-
-func (state *ArbosState) ValidRetryablesSet() EvmStorage {
-	// This is a virtual storage (KVS) that we use to keep track of which ids are ids of valid retryables.
-	// We need this because untrusted users will be submitting ids, and we need to check them for validity, so that
-	//     we don't treat some maliciously chosen segment of our storage as a valid retryable.
-	return NewVirtualStorage(state.backingStorage, validRetryableSetUniqueKey)
-}
-
-func (state *ArbosState) GetSendMerkleBuilder() *MerkleBuilder {
-	if state.sendMerkle == nil {
-		offset := state.backingStorage.Get(sendMerkleKey)
-		if offset == (common.Hash{}) {
-			// need to allocate and initialize the segment
-			segment, err := state.AllocateSegment(MerkleBuilderSegmentSize)
-			if err != nil {
-				panic(err)
-			}
-			offset = segment.offset
-			state.backingStorage.Set(sendMerkleKey, offset)
-			state.sendMerkle = NewBuilder(segment)
-		} else {
-			state.sendMerkle = OpenBuilder(state.OpenSegment(offset))
-		}
-	}
-	return state.sendMerkle
-}
-
-func (state *ArbosState) AllocateSegment(size uint64) (*StorageSegment, error) {
-	if size > MaxSizedSegmentSize {
-		return nil, errors.New("requested segment size too large")
-	}
-
-	offset := state.AllocateEmptyStorageOffset()
-
-	return state.AllocateSegmentAtOffset(size, *offset)
-}
-
-func (state *ArbosState) AllocateSegmentAtOffset(size uint64, offset common.Hash) (*StorageSegment, error) {
-	// caller is responsible for checking that size is in bounds
-
-	state.backingStorage.Set(offset, IntToHash(int64(size)))
-
-	return &StorageSegment{
-		offset,
-		size,
-		state.backingStorage,
-	}, nil
-}
-
-func (state *ArbosState) SegmentExists(offset common.Hash) bool {
-	return state.backingStorage.Get(offset).Big().Cmp(big.NewInt(0)) == 0
-}
-
-func (state *ArbosState) OpenSegment(offset common.Hash) *StorageSegment {
-	rawSize := state.backingStorage.Get(offset)
-	bigSize := rawSize.Big()
-	if bigSize.Cmp(big.NewInt(0)) == 0 {
-		// segment has been deleted
-		return nil
-	}
-	if !bigSize.IsUint64() {
-		panic("not a valid state segment")
-	}
-	size := bigSize.Uint64()
-	if size == 0 {
-		panic("state segment invalid or was deleted")
-	}
-	if size > MaxSizedSegmentSize {
-		panic("state segment size invalid")
-	}
-	return &StorageSegment{
-		offset,
-		size,
-		state.backingStorage,
-	}
-}
-
-func (state *ArbosState) AllocateSegmentForBytes(buf []byte) *StorageSegment {
-	sizeWords := (len(buf) + 31) / 32
-	seg, err := state.AllocateSegment(uint64(1 + sizeWords))
-	if err != nil {
-		panic(err)
-	}
-
-	seg.WriteBytes(buf)
-
-	return seg
-}
-
-func (state *ArbosState) AllocateSegmentAtOffsetForBytes(buf []byte, offset common.Hash) *StorageSegment {
-	sizeWords := (len(buf) + 31) / 32
-	seg, err := state.AllocateSegmentAtOffset(uint64(1+sizeWords), offset)
-	if err != nil {
-		panic(err)
-	}
-	seg.WriteBytes(buf)
-
-	return seg
-}
-
-// StorageBackedInt64 exists because the conversions between common.Hash and big.Int that is provided by
-//     go-ethereum don't handle negative values cleanly.  This class hides that complexity.
-type StorageBackedInt64 struct {
-	storage EvmStorage
-	offset  common.Hash
-	cache   *int64
-}
-
-func OpenStorageBackedInt64(storage EvmStorage, offset common.Hash) *StorageBackedInt64 {
-	return &StorageBackedInt64{storage, offset, nil}
-}
-
-func (sbi *StorageBackedInt64) Get() int64 {
-	if sbi.cache == nil {
-		raw := sbi.storage.Get(sbi.offset).Big()
-		if raw.Bit(255) != 0 {
-			raw = new(big.Int).SetBit(raw, 255, 0)
-			raw = new(big.Int).Neg(raw)
-		}
-		if !raw.IsInt64() {
-			panic("expected int64 compatible value in storage")
-		}
-		i := raw.Int64()
-		sbi.cache = &i
-	}
-	return *sbi.cache
-}
-
-func (sbi *StorageBackedInt64) Set(value int64) {
-	i := value
-	sbi.cache = &i
-	var bigValue *big.Int
-	if value >= 0 {
-		bigValue = big.NewInt(value)
-	} else {
-		bigValue = new(big.Int).SetBit(big.NewInt(-value), 255, 1)
-	}
-	sbi.storage.Set(sbi.offset, common.BigToHash(bigValue))
-=======
->>>>>>> 4993fe6c
 }