//
// Copyright 2021, Offchain Labs, Inc. All rights reserved.
//

package retryables

import (
	"bytes"
	"encoding/binary"
	"errors"
	"github.com/ethereum/go-ethereum/core/types"
	"math/big"

	"github.com/ethereum/go-ethereum/common"
	"github.com/offchainlabs/arbstate/arbos/storage"
	"github.com/offchainlabs/arbstate/util"
)

const RetryableLifetimeSeconds = 7 * 24 * 60 * 60 // one week

type RetryableState struct {
	retryables   *storage.Storage
	timeoutQueue *storage.Queue
}

var (
	timeoutQueueKey = []byte{0}
	calldataKey     = []byte{1}
)

func InitializeRetryableState(sto *storage.Storage) error {
	return storage.InitializeQueue(sto.OpenSubStorage(timeoutQueueKey))
}

func OpenRetryableState(sto *storage.Storage) *RetryableState {
	return &RetryableState{
		sto,
		storage.OpenQueue(sto.OpenSubStorage(timeoutQueueKey)),
	}
}

type Retryable struct {
	id             common.Hash // not backed by storage; this is the key that determines where it lives in storage
	backingStorage *storage.Storage
	numTries       storage.StorageBackedUint64
	timeout        storage.StorageBackedUint64
	from           storage.StorageBackedAddress
	to             storage.StorageBackedAddressOrNil
	callvalue      storage.StorageBackedBigInt
	beneficiary    storage.StorageBackedAddress
	calldata       storage.StorageBackedBytes
}

const (
	numTriesOffset uint64 = iota
	timeoutOffset
	fromOffset
	toOffset
	callvalueOffset
	beneficiaryOffset
)

func (rs *RetryableState) CreateRetryable(
	currentTimestamp uint64,
	id common.Hash, // we assume that the id is unique and hasn't been used before
	timeout uint64,
	from common.Address,
	to *common.Address,
	callvalue *big.Int,
	beneficiary common.Address,
	calldata []byte,
) (*Retryable, error) {
	err := rs.TryToReapOneRetryable(currentTimestamp)
	if err != nil {
		return nil, err
	}
	sto := rs.retryables.OpenSubStorage(id.Bytes())
	ret := &Retryable{
		id,
		sto,
		sto.OpenStorageBackedUint64(numTriesOffset),
		sto.OpenStorageBackedUint64(timeoutOffset),
		sto.OpenStorageBackedAddress(fromOffset),
		sto.OpenStorageBackedAddressOrNil(toOffset),
		sto.OpenStorageBackedBigInt(callvalueOffset),
		sto.OpenStorageBackedAddress(beneficiaryOffset),
		sto.OpenStorageBackedBytes(calldataKey),
	}
	_ = ret.numTries.Set(0)
	_ = ret.timeout.Set(timeout)
	_ = ret.from.Set(from)
	_ = ret.to.Set(to)
	_ = ret.callvalue.Set(callvalue)
	_ = ret.beneficiary.Set(beneficiary)
	_ = ret.calldata.Set(calldata)

	// insert the new retryable into the queue so it can be reaped later
	err = rs.timeoutQueue.Put(id)
	return ret, err
}

func (rs *RetryableState) OpenRetryable(id common.Hash, currentTimestamp uint64) (*Retryable, error) {
	sto := rs.retryables.OpenSubStorage(id.Bytes())
	timeoutStorage := sto.OpenStorageBackedUint64(timeoutOffset)
	timeout, err := timeoutStorage.Get()
	if timeout == 0 || timeout < currentTimestamp || err != nil {
		// Either no retryable here (real retryable never has a zero timeout),
		// Or the timeout has expired and the retryable will soon be reaped,
		// Or the user is out of gas
		return nil, err
	}
	return &Retryable{
		id:             id,
		backingStorage: sto,
		numTries:       sto.OpenStorageBackedUint64(numTriesOffset),
		timeout:        timeoutStorage,
		from:           sto.OpenStorageBackedAddress(fromOffset),
		to:             sto.OpenStorageBackedAddressOrNil(toOffset),
		callvalue:      sto.OpenStorageBackedBigInt(callvalueOffset),
		beneficiary:    sto.OpenStorageBackedAddress(beneficiaryOffset),
		calldata:       sto.OpenStorageBackedBytes(calldataKey),
	}, nil
}

func (rs *RetryableState) RetryableSizeBytes(id common.Hash, currentTime uint64) (uint64, error) {
	retryable, err := rs.OpenRetryable(id, currentTime)
	if retryable == nil || err != nil {
		return 0, err
	}
	size, err := retryable.CalldataSize()
	calldata := 32 + 32*util.WordsForBytes(size) // length + contents
	return 6*32 + calldata, err
}

func (rs *RetryableState) DeleteRetryable(id common.Hash) (bool, error) {
	retStorage := rs.retryables.OpenSubStorage(id.Bytes())
	timeout, err := retStorage.GetByUint64(timeoutOffset)
	if timeout == (common.Hash{}) || err != nil {
		return false, err
	}
	_ = retStorage.SetUint64ByUint64(numTriesOffset, 0)
	_ = retStorage.SetByUint64(timeoutOffset, common.Hash{})
	_ = retStorage.SetByUint64(fromOffset, common.Hash{})
	_ = retStorage.SetByUint64(toOffset, common.Hash{})
	_ = retStorage.SetByUint64(callvalueOffset, common.Hash{})
	_ = retStorage.SetByUint64(beneficiaryOffset, common.Hash{})
	err = retStorage.OpenSubStorage(calldataKey).ClearBytes()
	return true, err
}

func (retryable *Retryable) NumTries() (uint64, error) {
	return retryable.numTries.Get()
}

func (retryable *Retryable) IncrementNumTries() (uint64, error) {
	return retryable.numTries.Increment()
}

func TxIdForRedeemAttempt(ticketId common.Hash, trySequenceNum uint64) common.Hash {
	// Since tickets & sequence numbers are assigned sequentially, each is expressible as a uint64.
	// Relying on this, we can set the upper and lower 8 bytes for the ticket & sequence number, respectively.

	bytes := make([]byte, 32)
	binary.BigEndian.PutUint64(bytes[0:], ticketId.Big().Uint64())
	binary.BigEndian.PutUint64(bytes[24:], trySequenceNum)
	return common.BytesToHash(bytes)
}

func (retryable *Retryable) Beneficiary() (common.Address, error) {
	return retryable.beneficiary.Get()
}

func (retryable *Retryable) Timeout() (uint64, error) {
	return retryable.timeout.Get()
}

func (retryable *Retryable) SetTimeout(val uint64) error {
	return retryable.timeout.Set(val)
}

func (retryable *Retryable) From() (common.Address, error) {
	return retryable.from.Get()
}

func (retryable *Retryable) To() (*common.Address, error) {
	return retryable.to.Get()
}

func (retryable *Retryable) Callvalue() (*big.Int, error) {
	return retryable.callvalue.Get()
}

func (retryable *Retryable) Calldata() ([]byte, error) {
	return retryable.calldata.Get()
}

// efficiently gets size of calldata without loading all of it
func (retryable *Retryable) CalldataSize() (uint64, error) {
	return retryable.calldata.Size()
}

func (rs *RetryableState) Keepalive(ticketId common.Hash, currentTimestamp, limitBeforeAdd, timeToAdd uint64) error {
	retryable, err := rs.OpenRetryable(ticketId, currentTimestamp)
	if err != nil {
		return err
	}
	if retryable == nil {
		return errors.New("ticketId not found")
	}
	timeout, err := retryable.Timeout()
	if err != nil {
		return err
	}
	if timeout > limitBeforeAdd {
		return errors.New("timeout too far into the future")
	}
	return retryable.SetTimeout(timeout + timeToAdd)
}

func (retryable *Retryable) Equals(other *Retryable) (bool, error) { // for testing
	if retryable.id != other.id {
		return false, nil
	}
	rTries, _ := retryable.NumTries()
	oTries, _ := other.NumTries()
	rTimeout, _ := retryable.Timeout()
	oTimeout, _ := other.Timeout()
	rFrom, _ := retryable.From()
	oFrom, _ := other.From()
	rTo, _ := retryable.To()
	oTo, _ := other.To()
	rCallvalue, _ := retryable.Callvalue()
	oCallvalue, _ := other.Callvalue()
	rBeneficiary, _ := retryable.Beneficiary()
	oBeneficiary, _ := other.Beneficiary()
	rBytes, _ := retryable.Calldata()
	oBytes, err := other.Calldata()

	diff := rTries != oTries || rTimeout != oTimeout || rFrom != oFrom || rBeneficiary != oBeneficiary
	diff = diff || rCallvalue.Cmp(oCallvalue) != 0 || !bytes.Equal(rBytes, oBytes)
	if diff {
		return false, err
	}

	if rTo == nil {
		if oTo != nil {
			return false, err
		}
	} else if oTo == nil {
		return false, err
	} else if *rTo != *oTo {
		return false, err
	}
	return true, err
}

func (rs *RetryableState) TryToReapOneRetryable(currentTimestamp uint64) error {
	empty, err := rs.timeoutQueue.IsEmpty()
	if err != nil {
		return err
	}
	if !empty {
		id, err := rs.timeoutQueue.Get()
		if err != nil {
			return err
		}
		slot := rs.retryables.OpenSubStorage(id.Bytes()).OpenStorageBackedUint64(timeoutOffset)
		timeout, err := slot.Get()
		if err != nil {
			return err
		}
		if timeout != 0 {
			// retryables always have a non-zero timeout, so we know one exists here

			if timeout < currentTimestamp {
				// the retryable has expired, time to reap
				_, err = rs.DeleteRetryable(*id)
				return err
			} else {
				// the retryable has not expired, but we'll check back later
				// to preserve round-robin ordering, we put this at the end
				return rs.timeoutQueue.Put(*id)
			}
		}
	}
<<<<<<< HEAD
}

func (retryable *Retryable) MakeTx(chainId *big.Int, requestId common.Hash, gasPrice *big.Int, gas uint64, ticketId common.Hash, refundTo common.Address) *types.Transaction {
	return types.NewTx(&types.ArbitrumRetryTx{
		ArbitrumContractTx: types.ArbitrumContractTx{
			ChainId:   chainId,
			RequestId: requestId,
			From:      retryable.From(),
			GasPrice:  gasPrice,
			Gas:       gas,
			To:        retryable.To(),
			Value:     retryable.Callvalue(),
			Data:      retryable.Calldata(),
		},
		TicketId: ticketId,
		RefundTo: refundTo,
	})
=======
	return nil
>>>>>>> bb7f0c92
}<|MERGE_RESOLUTION|>--- conflicted
+++ resolved
@@ -283,7 +283,7 @@
 			}
 		}
 	}
-<<<<<<< HEAD
+	return nil
 }
 
 func (retryable *Retryable) MakeTx(chainId *big.Int, requestId common.Hash, gasPrice *big.Int, gas uint64, ticketId common.Hash, refundTo common.Address) *types.Transaction {
@@ -301,7 +301,4 @@
 		TicketId: ticketId,
 		RefundTo: refundTo,
 	})
-=======
-	return nil
->>>>>>> bb7f0c92
 }