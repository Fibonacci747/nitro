# Copyright 2021-2022, Offchain Labs, Inc.
# For license information, see https://github.com/nitro/blob/master/LICENSE

# Docker builds mess up file timestamps. Then again, in docker builds we never
# have to update an existing file. So - for docker, convert all dependencies
# to order-only dependencies (timestamps ignored).
# WARNING: when using this trick, you cannot use the $< automatic variable

ifeq ($(origin NITRO_BUILD_IGNORE_TIMESTAMPS),undefined)
 DEP_PREDICATE:=
 ORDER_ONLY_PREDICATE:=|
else
 DEP_PREDICATE:=|
 ORDER_ONLY_PREDICATE:=
endif


ifneq ($(origin NITRO_VERSION),undefined)
 GOLANG_LDFLAGS += -X github.com/offchainlabs/nitro/cmd/util/confighelpers.version=$(NITRO_VERSION)
endif

ifneq ($(origin NITRO_DATETIME),undefined)
 GOLANG_LDFLAGS += -X github.com/offchainlabs/nitro/cmd/util/confighelpers.datetime=$(NITRO_DATETIME)
endif

ifneq ($(origin NITRO_MODIFIED),undefined)
 GOLANG_LDFLAGS += -X github.com/offchainlabs/nitro/cmd/util/confighelpers.modified=$(NITRO_MODIFIED)
endif

ifneq ($(origin GOLANG_LDFLAGS),undefined)
 GOLANG_PARAMS = -ldflags="$(GOLANG_LDFLAGS)"
endif

precompile_names = AddressTable Aggregator BLS Debug FunctionTable GasInfo Info osTest Owner RetryableTx Statistics Sys
precompiles = $(patsubst %,./solgen/generated/%.go, $(precompile_names))

output_root=target

repo_dirs = arbos arbnode arbstate cmd precompiles solgen system_tests util validator wavmio
go_source = $(wildcard $(patsubst %,%/*.go, $(repo_dirs)) $(patsubst %,%/*/*.go, $(repo_dirs)))

color_pink = "\e[38;5;161;1m"
color_reset = "\e[0;0m"

done = "%bdone!%b\n" $(color_pink) $(color_reset)

replay_deps=arbos wavmio arbstate arbcompress solgen/go/node-interfacegen blsSignatures cmd/replay

replay_wasm=$(output_root)/machines/latest/replay.wasm

arbitrator_generated_header=$(output_root)/include/arbitrator.h
arbitrator_wasm_libs_nogo=$(output_root)/machines/latest/wasi_stub.wasm $(output_root)/machines/latest/host_io.wasm $(output_root)/machines/latest/soft-float.wasm
arbitrator_wasm_libs=$(arbitrator_wasm_libs_nogo) $(patsubst %,$(output_root)/machines/latest/%.wasm, go_stub brotli)
arbitrator_prover_lib=$(output_root)/lib/libprover.a
arbitrator_prover_bin=$(output_root)/bin/prover
arbitrator_jit=$(output_root)/bin/jit

arbitrator_cases=arbitrator/prover/test-cases

arbitrator_tests_wat=$(wildcard $(arbitrator_cases)/*.wat)
arbitrator_tests_rust=$(wildcard $(arbitrator_cases)/rust/src/bin/*.rs)

arbitrator_test_wasms=$(patsubst %.wat,%.wasm, $(arbitrator_tests_wat)) $(patsubst $(arbitrator_cases)/rust/src/bin/%.rs,$(arbitrator_cases)/rust/target/wasm32-wasi/release/%.wasm, $(arbitrator_tests_rust)) $(arbitrator_cases)/go/main

WASI_SYSROOT?=/opt/wasi-sdk/wasi-sysroot

arbitrator_wasm_lib_flags_nogo=$(patsubst %, -l %, $(arbitrator_wasm_libs_nogo))
arbitrator_wasm_lib_flags=$(patsubst %, -l %, $(arbitrator_wasm_libs))

rust_arbutil_files = $(wildcard arbitrator/arbutil/src/*.* arbitrator/arbutil/*.toml)

prover_src = arbitrator/prover/src
rust_prover_files = $(wildcard $(prover_src)/*.* $(prover_src)/*/*.* arbitrator/prover/*.toml) $(rust_arbutil_files)

jit_dir = arbitrator/jit
jit_files = $(wildcard $(jit_dir)/*.toml $(jit_dir)/*.rs $(jit_dir)/src/*.rs) $(rust_arbutil_files)

arbitrator_wasm_wasistub_files = $(wildcard arbitrator/wasm-libraries/wasi-stub/src/*/*)
arbitrator_wasm_gostub_files = $(wildcard arbitrator/wasm-libraries/go-stub/src/*/*)
arbitrator_wasm_hostio_files = $(wildcard arbitrator/wasm-libraries/host-io/src/*/*)

# user targets

push: lint test-go .make/fmt
	@printf "%bdone building %s%b\n" $(color_pink) $$(expr $$(echo $? | wc -w) - 1) $(color_reset)
	@printf "%bready for push!%b\n" $(color_pink) $(color_reset)

all: build build-replay-env test-gen-proofs
	@touch .make/all

build: $(patsubst %,$(output_root)/bin/%, nitro deploy relay daserver datool seq-coordinator-invalidate nitro-val)
	@printf $(done)

build-node-deps: $(go_source) build-prover-header build-prover-lib build-jit .make/solgen .make/cbrotli-lib

test-go-deps: \
	build-replay-env \
	$(patsubst %,$(arbitrator_cases)/%.wasm, global-state read-inboxmsg-10 global-state-wrapper const)

build-prover-header: $(arbitrator_generated_header)

build-prover-lib: $(arbitrator_prover_lib)

build-prover-bin: $(arbitrator_prover_bin)

build-jit: $(arbitrator_jit)

build-replay-env: $(arbitrator_prover_bin) $(arbitrator_jit) $(arbitrator_wasm_libs) $(replay_wasm) $(output_root)/machines/latest/machine.wavm.br

build-wasm-libs: $(arbitrator_wasm_libs)

build-wasm-bin: $(replay_wasm)

build-solidity: .make/solidity

contracts: .make/solgen
	@printf $(done)

format fmt: .make/fmt
	@printf $(done)

lint: .make/lint
	@printf $(done)

test-go: .make/test-go
	@printf $(done)

test-go-challenge: test-go-deps
	go test -v -timeout 120m ./system_tests/... -run TestChallenge -tags challengetest
	@printf $(done)

test-go-redis: test-go-deps
	TEST_REDIS=redis://localhost:6379/0 go test -p 1 -run TestRedis ./system_tests/... ./arbnode/...
	@printf $(done)

test-gen-proofs: \
	$(patsubst $(arbitrator_cases)/%.wat,contracts/test/prover/proofs/%.json, $(arbitrator_tests_wat)) \
	$(patsubst $(arbitrator_cases)/rust/src/bin/%.rs,contracts/test/prover/proofs/rust-%.json, $(arbitrator_tests_rust)) \
	contracts/test/prover/proofs/go.json

wasm-ci-build: $(arbitrator_wasm_libs) $(arbitrator_test_wasms)
	@printf $(done)

clean:
	go clean -testcache
	rm -rf $(arbitrator_cases)/rust/target
	rm -f $(arbitrator_cases)/*.wasm $(arbitrator_cases)/go/main
	rm -rf arbitrator/wasm-testsuite/tests
	rm -rf $(output_root)
	rm -f contracts/test/prover/proofs/*.json contracts/test/prover/spec-proofs/*.json
	rm -rf arbitrator/target
	rm -rf arbitrator/wasm-libraries/target
	rm -f arbitrator/wasm-libraries/soft-float/soft-float.wasm
	rm -f arbitrator/wasm-libraries/soft-float/*.o
	rm -f arbitrator/wasm-libraries/soft-float/SoftFloat/build/Wasm-Clang/*.o
	rm -f arbitrator/wasm-libraries/soft-float/SoftFloat/build/Wasm-Clang/*.a
	@rm -rf contracts/build contracts/cache solgen/go/
	@rm -f .make/*

docker:
	docker build -t nitro-node-slim --target nitro-node-slim .
	docker build -t nitro-node --target nitro-node .
	docker build -t nitro-node-dev --target nitro-node-dev .

# regular build rules

$(output_root)/bin/nitro: $(DEP_PREDICATE) build-node-deps
	go build $(GOLANG_PARAMS) -o $@ "$(CURDIR)/cmd/nitro"

$(output_root)/bin/deploy: $(DEP_PREDICATE) build-node-deps
	go build $(GOLANG_PARAMS) -o $@ "$(CURDIR)/cmd/deploy"

$(output_root)/bin/relay: $(DEP_PREDICATE) build-node-deps
	go build $(GOLANG_PARAMS) -o $@ "$(CURDIR)/cmd/relay"

$(output_root)/bin/daserver: $(DEP_PREDICATE) build-node-deps
	go build $(GOLANG_PARAMS) -o $@ "$(CURDIR)/cmd/daserver"

$(output_root)/bin/datool: $(DEP_PREDICATE) build-node-deps
	go build $(GOLANG_PARAMS) -o $@ "$(CURDIR)/cmd/datool"

$(output_root)/bin/seq-coordinator-invalidate: $(DEP_PREDICATE) build-node-deps
	go build $(GOLANG_PARAMS) -o $@ "$(CURDIR)/cmd/seq-coordinator-invalidate"

$(output_root)/bin/nitro-val: $(DEP_PREDICATE) build-node-deps
	go build $(GOLANG_PARAMS) -o $@ "$(CURDIR)/cmd/nitro-val"

# recompile wasm, but don't change timestamp unless files differ
$(replay_wasm): $(DEP_PREDICATE) $(go_source) .make/solgen
	mkdir -p `dirname $(replay_wasm)`
	GOOS=js GOARCH=wasm go build -o $(output_root)/tmp/replay.wasm ./cmd/replay/...
	if ! diff -qN $(output_root)/tmp/replay.wasm $@ > /dev/null; then cp $(output_root)/tmp/replay.wasm $@; fi

$(arbitrator_prover_bin): $(DEP_PREDICATE) $(rust_prover_files)
	mkdir -p `dirname $(arbitrator_prover_bin)`
	cargo build --manifest-path arbitrator/Cargo.toml --release --bin prover ${CARGOFLAGS}
	install arbitrator/target/release/prover $@

$(arbitrator_prover_lib): $(DEP_PREDICATE) $(rust_prover_files)
	mkdir -p `dirname $(arbitrator_prover_lib)`
	cargo build --manifest-path arbitrator/Cargo.toml --release --lib -p prover ${CARGOFLAGS}
	install arbitrator/target/release/libprover.a $@

$(arbitrator_jit): $(DEP_PREDICATE) .make/cbrotli-lib $(jit_files)
	mkdir -p `dirname $(arbitrator_jit)`
	cargo build --manifest-path arbitrator/Cargo.toml --release --bin jit ${CARGOFLAGS}
	install arbitrator/target/release/jit $@

$(arbitrator_cases)/rust/target/wasm32-wasi/release/%.wasm: $(arbitrator_cases)/rust/src/bin/%.rs $(arbitrator_cases)/rust/src/lib.rs
	cargo build --manifest-path $(arbitrator_cases)/rust/Cargo.toml --release --target wasm32-wasi --bin $(patsubst $(arbitrator_cases)/rust/target/wasm32-wasi/release/%.wasm,%, $@)

$(arbitrator_cases)/go/main: $(arbitrator_cases)/go/main.go
	cd $(arbitrator_cases)/go && GOOS=js GOARCH=wasm go build main.go

$(arbitrator_generated_header): $(DEP_PREDICATE) arbitrator/prover/src/lib.rs arbitrator/prover/src/utils.rs
	@echo creating ${PWD}/$(arbitrator_generated_header)
	mkdir -p `dirname $(arbitrator_generated_header)`
	cd arbitrator && cbindgen --config cbindgen.toml --crate prover --output ../$(arbitrator_generated_header)

$(output_root)/machines/latest/wasi_stub.wasm: $(DEP_PREDICATE) $(arbitrator_wasm_wasistub_files)
	mkdir -p $(output_root)/machines/latest
	cargo build --manifest-path arbitrator/wasm-libraries/Cargo.toml --release --target wasm32-unknown-unknown --package wasi-stub
	install arbitrator/wasm-libraries/target/wasm32-unknown-unknown/release/wasi_stub.wasm $@

arbitrator/wasm-libraries/soft-float/SoftFloat/build/Wasm-Clang/softfloat.a: $(DEP_PREDICATE) \
		arbitrator/wasm-libraries/soft-float/SoftFloat/build/Wasm-Clang/Makefile \
		arbitrator/wasm-libraries/soft-float/SoftFloat/build/Wasm-Clang/platform.h \
		arbitrator/wasm-libraries/soft-float/SoftFloat/source/*.c \
		arbitrator/wasm-libraries/soft-float/SoftFloat/source/include/*.h \
		arbitrator/wasm-libraries/soft-float/SoftFloat/source/8086/*.c \
		arbitrator/wasm-libraries/soft-float/SoftFloat/source/8086/*.h
	cd arbitrator/wasm-libraries/soft-float/SoftFloat/build/Wasm-Clang && make $(MAKEFLAGS)

arbitrator/wasm-libraries/soft-float/bindings32.o: $(DEP_PREDICATE) arbitrator/wasm-libraries/soft-float/bindings32.c
	clang arbitrator/wasm-libraries/soft-float/bindings32.c --sysroot $(WASI_SYSROOT) -I arbitrator/wasm-libraries/soft-float/SoftFloat/source/include -target wasm32-wasi -Wconversion -c -o $@

arbitrator/wasm-libraries/soft-float/bindings64.o: $(DEP_PREDICATE) arbitrator/wasm-libraries/soft-float/bindings64.c
	clang arbitrator/wasm-libraries/soft-float/bindings64.c --sysroot $(WASI_SYSROOT) -I arbitrator/wasm-libraries/soft-float/SoftFloat/source/include -target wasm32-wasi -Wconversion -c -o $@

$(output_root)/machines/latest/soft-float.wasm: $(DEP_PREDICATE) \
		arbitrator/wasm-libraries/soft-float/bindings32.o \
		arbitrator/wasm-libraries/soft-float/bindings64.o \
		arbitrator/wasm-libraries/soft-float/SoftFloat/build/Wasm-Clang/softfloat.a \
		.make/wasm-lib
	mkdir -p $(output_root)/machines/latest
	wasm-ld \
		arbitrator/wasm-libraries/soft-float/bindings32.o \
		arbitrator/wasm-libraries/soft-float/bindings64.o \
		arbitrator/wasm-libraries/soft-float/SoftFloat/build/Wasm-Clang/*.o \
		--no-entry -o $@ \
		$(patsubst %,--export wavm__f32_%, abs neg ceil floor trunc nearest sqrt add sub mul div min max) \
		$(patsubst %,--export wavm__f32_%, copysign eq ne lt le gt ge) \
		$(patsubst %,--export wavm__f64_%, abs neg ceil floor trunc nearest sqrt add sub mul div min max) \
		$(patsubst %,--export wavm__f64_%, copysign eq ne lt le gt ge) \
		$(patsubst %,--export wavm__i32_trunc_%,     f32_s f32_u f64_s f64_u) \
		$(patsubst %,--export wavm__i32_trunc_sat_%, f32_s f32_u f64_s f64_u) \
		$(patsubst %,--export wavm__i64_trunc_%,     f32_s f32_u f64_s f64_u) \
		$(patsubst %,--export wavm__i64_trunc_sat_%, f32_s f32_u f64_s f64_u) \
		$(patsubst %,--export wavm__f32_convert_%, i32_s i32_u i64_s i64_u) \
		$(patsubst %,--export wavm__f64_convert_%, i32_s i32_u i64_s i64_u) \
		--export wavm__f32_demote_f64 \
		--export wavm__f64_promote_f32

$(output_root)/machines/latest/go_stub.wasm: $(DEP_PREDICATE) $(wildcard arbitrator/wasm-libraries/go-stub/src/*/*)
	mkdir -p $(output_root)/machines/latest
	cargo build --manifest-path arbitrator/wasm-libraries/Cargo.toml --release --target wasm32-wasi --package go-stub
	install arbitrator/wasm-libraries/target/wasm32-wasi/release/go_stub.wasm $@

$(output_root)/machines/latest/host_io.wasm: $(DEP_PREDICATE) $(wildcard arbitrator/wasm-libraries/host-io/src/*/*)
	mkdir -p $(output_root)/machines/latest
	cargo build --manifest-path arbitrator/wasm-libraries/Cargo.toml --release --target wasm32-wasi --package host-io
	install arbitrator/wasm-libraries/target/wasm32-wasi/release/host_io.wasm $@

$(output_root)/machines/latest/brotli.wasm: $(DEP_PREDICATE) $(wildcard arbitrator/wasm-libraries/brotli/src/*/*) .make/cbrotli-wasm
	mkdir -p $(output_root)/machines/latest
	cargo build --manifest-path arbitrator/wasm-libraries/Cargo.toml --release --target wasm32-wasi --package brotli
	install arbitrator/wasm-libraries/target/wasm32-wasi/release/brotli.wasm $@

$(output_root)/machines/latest/machine.wavm.br: $(DEP_PREDICATE) $(arbitrator_prover_bin) $(arbitrator_wasm_libs) $(replay_wasm)
	$(arbitrator_prover_bin) $(replay_wasm) --generate-binaries $(output_root)/machines/latest -l $(output_root)/machines/latest/soft-float.wasm -l $(output_root)/machines/latest/wasi_stub.wasm -l $(output_root)/machines/latest/go_stub.wasm -l $(output_root)/machines/latest/host_io.wasm -l $(output_root)/machines/latest/brotli.wasm

$(arbitrator_cases)/%.wasm: $(arbitrator_cases)/%.wat
	wat2wasm $< -o $@

contracts/test/prover/proofs/float%.json: $(arbitrator_cases)/float%.wasm $(arbitrator_prover_bin) $(output_root)/machines/latest/soft-float.wasm
	$(arbitrator_prover_bin) $< -l $(output_root)/machines/latest/soft-float.wasm -o $@ -b --allow-hostapi --require-success --always-merkleize

contracts/test/prover/proofs/no-stack-pollution.json: $(arbitrator_cases)/no-stack-pollution.wasm $(arbitrator_prover_bin)
	$(arbitrator_prover_bin) $< -o $@ --allow-hostapi --require-success --always-merkleize

contracts/test/prover/proofs/rust-%.json: $(arbitrator_cases)/rust/target/wasm32-wasi/release/%.wasm $(arbitrator_prover_bin) $(arbitrator_wasm_libs_nogo)
	$(arbitrator_prover_bin) $< $(arbitrator_wasm_lib_flags_nogo) -o $@ -b --allow-hostapi --require-success --inbox-add-stub-headers --inbox $(arbitrator_cases)/rust/data/msg0.bin --inbox $(arbitrator_cases)/rust/data/msg1.bin --delayed-inbox $(arbitrator_cases)/rust/data/msg0.bin --delayed-inbox $(arbitrator_cases)/rust/data/msg1.bin --preimages $(arbitrator_cases)/rust/data/preimages.bin

contracts/test/prover/proofs/go.json: $(arbitrator_cases)/go/main $(arbitrator_prover_bin) $(arbitrator_wasm_libs)
	$(arbitrator_prover_bin) $< $(arbitrator_wasm_lib_flags) -o $@ -i 5000000 --require-success

# avoid testing read-inboxmsg-10 in onestepproofs. It's used for go challenge testing.
contracts/test/prover/proofs/read-inboxmsg-10.json:
	echo "[]" > $@

contracts/test/prover/proofs/%.json: $(arbitrator_cases)/%.wasm $(arbitrator_prover_bin)
	$(arbitrator_prover_bin) $< -o $@ --allow-hostapi --always-merkleize

# strategic rules to minimize dependency building

.make/lint: $(DEP_PREDICATE) build-node-deps $(ORDER_ONLY_PREDICATE) .make
<<<<<<< HEAD
	go run linter/koanf/koanf.go linter/koanf/handlers.go ./...
	go run linter/pointercheck/pointer.go ./...
	go run linter/structinit/structinit.go ./...
=======
	go run ./linter/koanf ./...
	go run ./linter/pointercheck ./...
>>>>>>> 3be771f0
	golangci-lint run --fix
	yarn --cwd contracts solhint
	@touch $@

.make/fmt: $(DEP_PREDICATE) build-node-deps .make/yarndeps $(ORDER_ONLY_PREDICATE) .make
	golangci-lint run --disable-all -E gofmt --fix
	cargo fmt --all --manifest-path arbitrator/Cargo.toml -- --check
	cargo fmt --all --manifest-path arbitrator/wasm-testsuite/Cargo.toml -- --check
	yarn --cwd contracts prettier:solidity
	@touch $@

.make/test-go: $(DEP_PREDICATE) $(go_source) build-node-deps test-go-deps $(ORDER_ONLY_PREDICATE) .make
	gotestsum --format short-verbose
	@touch $@

.make/solgen: $(DEP_PREDICATE) solgen/gen.go .make/solidity $(ORDER_ONLY_PREDICATE) .make
	mkdir -p solgen/go/
	go run solgen/gen.go
	@touch $@

.make/solidity: $(DEP_PREDICATE) contracts/src/*/*.sol .make/yarndeps $(ORDER_ONLY_PREDICATE) .make
	yarn --cwd contracts build
	@touch $@

.make/yarndeps: $(DEP_PREDICATE) contracts/package.json contracts/yarn.lock $(ORDER_ONLY_PREDICATE) .make
	yarn --cwd contracts install
	@touch $@

.make/cbrotli-lib: $(DEP_PREDICATE) $(ORDER_ONLY_PREDICATE) .make
	test -f target/include/brotli/encode.h || ./scripts/build-brotli.sh -l
	test -f target/include/brotli/decode.h || ./scripts/build-brotli.sh -l
	test -f target/lib/libbrotlicommon-static.a || ./scripts/build-brotli.sh -l
	test -f target/lib/libbrotlienc-static.a || ./scripts/build-brotli.sh -l
	test -f target/lib/libbrotlidec-static.a || ./scripts/build-brotli.sh -l
	@touch $@

.make/cbrotli-wasm: $(DEP_PREDICATE) $(ORDER_ONLY_PREDICATE) .make
	test -f target/lib-wasm/libbrotlicommon-static.a || ./scripts/build-brotli.sh -w -d
	test -f target/lib-wasm/libbrotlienc-static.a || ./scripts/build-brotli.sh -w -d
	test -f target/lib-wasm/libbrotlidec-static.a || ./scripts/build-brotli.sh -w -d
	@touch $@

.make/wasm-lib: $(DEP_PREDICATE) arbitrator/wasm-libraries/soft-float/SoftFloat/build/Wasm-Clang/softfloat.a  $(ORDER_ONLY_PREDICATE) .make
	test -f arbitrator/wasm-libraries/soft-float/bindings32.o || ./scripts/build-brotli.sh -f -d -t ..
	test -f arbitrator/wasm-libraries/soft-float/bindings64.o || ./scripts/build-brotli.sh -f -d -t ..
	@touch $@

.make:
	mkdir .make


# Makefile settings

always:              # use this to force other rules to always build
.DELETE_ON_ERROR:    # causes a failure to delete its target
.PHONY: push all build build-node-deps test-go-deps build-prover-header build-prover-lib build-prover-bin build-jit build-replay-env build-solidity build-wasm-libs contracts format fmt lint test-go test-gen-proofs push clean docker<|MERGE_RESOLUTION|>--- conflicted
+++ resolved
@@ -304,14 +304,8 @@
 # strategic rules to minimize dependency building
 
 .make/lint: $(DEP_PREDICATE) build-node-deps $(ORDER_ONLY_PREDICATE) .make
-<<<<<<< HEAD
-	go run linter/koanf/koanf.go linter/koanf/handlers.go ./...
-	go run linter/pointercheck/pointer.go ./...
-	go run linter/structinit/structinit.go ./...
-=======
 	go run ./linter/koanf ./...
 	go run ./linter/pointercheck ./...
->>>>>>> 3be771f0
 	golangci-lint run --fix
 	yarn --cwd contracts solhint
 	@touch $@
