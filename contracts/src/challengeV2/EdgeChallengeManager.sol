// SPDX-License-Identifier: UNLICENSED
pragma solidity ^0.8.17;

import "./libraries/UintUtilsLib.sol";
import {IAssertionChain} from "./DataEntities.sol";
import "./libraries/EdgeChallengeManagerLib.sol";

interface IEdgeChallengeManager {
<<<<<<< HEAD
=======
    function initialize(
        IAssertionChain _assertionChain,
        uint256 _challengePeriodSec,
        IOneStepProofEntry _oneStepProofEntry
    ) external;
    // // Gets the winning claim ID for a challenge. TODO: Needs more thinking.
    // function winningClaim(bytes32 challengeId) external view returns (bytes32);
>>>>>>> 6e79fe54
    // // Checks if an edge by ID exists.
    // function edgeExists(bytes32 eId) external view returns (bool);
    // Gets an edge by ID.
    function getEdge(bytes32 eId) external view returns (ChallengeEdge memory);
    // Gets the current time unrivaled by edge ID. TODO: Needs more thinking.
    function timeUnrivaled(bytes32 eId) external view returns (uint256);
    // We define a mutual ID as hash(EdgeType  ++ originId ++ hash(startCommit ++ startHeight)) as a way
    // of checking if an edge has rivals. Rivals edges share the same mutual ID.
    function calculateMutualId(
        EdgeType edgeType,
        bytes32 originId,
        uint256 startHeight,
        bytes32 startHistoryRoot,
        uint256 endHeight
    ) external returns (bytes32);
    function calculateEdgeId(
        EdgeType edgeType,
        bytes32 originId,
        uint256 startHeight,
        bytes32 startHistoryRoot,
        uint256 endHeight,
        bytes32 endHistoryRoot
    ) external returns (bytes32);
    // Checks if an edge's mutual ID corresponds to multiple rivals and checks if a one step fork exists.
    function hasRival(bytes32 eId) external view returns (bool);
    // Checks if an edge's mutual ID corresponds to multiple rivals and checks if a one step fork exists.
    function hasLengthOneRival(bytes32 eId) external view returns (bool);
    // Creates a layer zero edge in a challenge.
    function createLayerZeroEdge(CreateEdgeArgs memory args, bytes calldata, bytes calldata)
        external
        payable
        returns (bytes32);
    // Bisects an edge. Emits both children's edge IDs in an event.
    function bisectEdge(bytes32 eId, bytes32 prefixHistoryRoot, bytes memory prefixProof)
        external
        returns (bytes32, bytes32);
    // Checks if both children of an edge are already confirmed in order to confirm the edge.
    function confirmEdgeByChildren(bytes32 eId) external;
    // Confirms an edge by edge ID and an array of ancestor edges based on total time unrivaled
    function confirmEdgeByTime(bytes32 eId, bytes32[] memory ancestorIds) external;
    // If we have created a subchallenge, confirmed a layer 0 edge already, we can use a claim id to confirm edge ids.
    // All edges have two children, unless they only have a link to a claim id.
    function confirmEdgeByClaim(bytes32 eId, bytes32 claimId) external;
    // when we reach a one step fork in a small step challenge we can confirm
    // the edge by executing a one step proof to show the edge is valid
    function confirmEdgeByOneStepProof(
        bytes32 edgeId,
        OneStepData calldata oneStepData,
        bytes32[] calldata beforeHistoryInclusionProof,
        bytes32[] calldata afterHistoryInclusionProof
    ) external;
}

struct CreateEdgeArgs {
    EdgeType edgeType;
    bytes32 startHistoryRoot;
    uint256 startHeight;
    bytes32 endHistoryRoot;
    uint256 endHeight;
    bytes32 claimId;
}

// CHRIS: TODO: more examples in the merkle expansion
// CHRIS: TODO: explain that 0 represents the level

// CHRIS: TODO: invariants
// 1. edges are only created, never destroyed
// 2. all edges have at least one parent, or a claim id - other property invariants exist
// 3. all edges have a mutual id, and that mutual id must have an entry in firstRivals
// 4. all values of firstRivals are existing edges (must be in the edge mapping), or are the NO_RIVAL magic hash
// 5. where to check edge prefix proofs? in bisection, or in add?

contract EdgeChallengeManager is IEdgeChallengeManager {
    using EdgeChallengeManagerLib for EdgeStore;
    using ChallengeEdgeLib for ChallengeEdge;

    event Bisected(bytes32 bisectedEdgeId);
    event LevelZeroEdgeAdded(bytes32 edgeId);

    EdgeStore internal store;

    uint256 public challengePeriodSec;
    IAssertionChain internal assertionChain;
    IOneStepProofEntry oneStepProofEntry;

    constructor(IAssertionChain _assertionChain, uint256 _challengePeriodSec, IOneStepProofEntry _oneStepProofEntry) {
        // HN: TODO: remove constructor?
        initialize(_assertionChain, _challengePeriodSec, _oneStepProofEntry);
    }

    function initialize(
        IAssertionChain _assertionChain,
        uint256 _challengePeriodSec,
        IOneStepProofEntry _oneStepProofEntry
    ) public {
        require(address(assertionChain) == address(0), "ALREADY_INIT");
        assertionChain = _assertionChain;
        challengePeriodSec = _challengePeriodSec;
        oneStepProofEntry = _oneStepProofEntry;
    }

    function bisectEdge(bytes32 edgeId, bytes32 bisectionHistoryRoot, bytes memory prefixProof)
        external
        returns (bytes32, bytes32)
    {
        return store.bisectEdge(edgeId, bisectionHistoryRoot, prefixProof);
    }

    function createLayerZeroEdge(
        CreateEdgeArgs memory args,
        bytes calldata, // CHRIS: TODO: not yet implemented
        bytes calldata
    ) external payable returns (bytes32) {
        bytes32 originId;
        if (args.edgeType == EdgeType.Block) {
            // CHRIS: TODO: check that the assertion chain is in a fork

            // challenge id is the assertion which is the root of challenge
            originId = assertionChain.getPredecessorId(args.claimId);
        } else if (args.edgeType == EdgeType.BigStep) {
            require(store.get(args.claimId).eType == EdgeType.Block, "Claim challenge type is not Block");

            originId = store.get(args.claimId).mutualId();
        } else if (args.edgeType == EdgeType.SmallStep) {
            require(store.get(args.claimId).eType == EdgeType.BigStep, "Claim challenge type is not BigStep");

            originId = store.get(args.claimId).mutualId();
        } else {
            revert("Unexpected challenge type");
        }

        // CHRIS: TODO: sub challenge specific checks, also start and end consistency checks, and claim consistency checks
        // CHRIS: TODO: check the ministake was provided
        // CHRIS: TODO: also prove that the the start root is a prefix of the end root
        // CHRIS: TODO: we had inclusion proofs before?

        ChallengeEdge memory ce = ChallengeEdgeLib.newLayerZeroEdge(
            originId,
            args.startHistoryRoot,
            args.startHeight,
            args.endHistoryRoot,
            args.endHeight,
            args.claimId,
            msg.sender,
            args.edgeType
        );

        store.add(ce);

        emit LevelZeroEdgeAdded(ce.id());

        return ce.id();
    }

    function confirmEdgeByChildren(bytes32 edgeId) public {
        store.confirmEdgeByChildren(edgeId);
    }

    function confirmEdgeByClaim(bytes32 edgeId, bytes32 claimingEdgeId) public {
        store.confirmEdgeByClaim(edgeId, claimingEdgeId);
    }

    function confirmEdgeByTime(bytes32 edgeId, bytes32[] memory ancestorEdges) public {
        store.confirmEdgeByTime(edgeId, ancestorEdges, challengePeriodSec);
    }

    function confirmEdgeByOneStepProof(
        bytes32 edgeId,
        OneStepData calldata oneStepData,
        bytes32[] calldata beforeHistoryInclusionProof,
        bytes32[] calldata afterHistoryInclusionProof
    ) public {
        store.confirmEdgeByOneStepProof(
            edgeId, oneStepProofEntry, oneStepData, beforeHistoryInclusionProof, afterHistoryInclusionProof
        );
    }

    // CHRIS: TODO: remove these?
    ///////////////////////////////////////////////
    ///////////// VIEW FUNCS ///////////////

    function hasRival(bytes32 edgeId) public view returns (bool) {
        return store.hasRival(edgeId);
    }

    function timeUnrivaled(bytes32 edgeId) public view returns (uint256) {
        return store.timeUnrivaled(edgeId);
    }

    function hasLengthOneRival(bytes32 edgeId) public view returns (bool) {
        return store.hasLengthOneRival(edgeId);
    }

    function calculateEdgeId(
        EdgeType edgeType,
        bytes32 originId,
        uint256 startHeight,
        bytes32 startHistoryRoot,
        uint256 endHeight,
        bytes32 endHistoryRoot
    ) public pure returns (bytes32) {
        return
            ChallengeEdgeLib.idComponent(edgeType, originId, startHeight, startHistoryRoot, endHeight, endHistoryRoot);
    }

    function calculateMutualId(
        EdgeType edgeType,
        bytes32 originId,
        uint256 startHeight,
        bytes32 startHistoryRoot,
        uint256 endHeight
    ) public pure returns (bytes32) {
        return ChallengeEdgeLib.mutualIdComponent(edgeType, originId, startHeight, startHistoryRoot, endHeight);
    }

    function getEdge(bytes32 edgeId) public view returns (ChallengeEdge memory) {
        return store.get(edgeId);
    }

    function firstRival(bytes32 edgeId) public view returns (bytes32) {
        return store.firstRivals[edgeId];
    }

    function edgeLength(bytes32 edgeId) public view returns (uint256) {
        return store.get(edgeId).length();
    }
}<|MERGE_RESOLUTION|>--- conflicted
+++ resolved
@@ -6,16 +6,11 @@
 import "./libraries/EdgeChallengeManagerLib.sol";
 
 interface IEdgeChallengeManager {
-<<<<<<< HEAD
-=======
     function initialize(
         IAssertionChain _assertionChain,
         uint256 _challengePeriodSec,
         IOneStepProofEntry _oneStepProofEntry
     ) external;
-    // // Gets the winning claim ID for a challenge. TODO: Needs more thinking.
-    // function winningClaim(bytes32 challengeId) external view returns (bytes32);
->>>>>>> 6e79fe54
     // // Checks if an edge by ID exists.
     // function edgeExists(bytes32 eId) external view returns (bool);
     // Gets an edge by ID.
