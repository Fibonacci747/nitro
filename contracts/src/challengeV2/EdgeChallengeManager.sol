// SPDX-License-Identifier: UNLICENSED
pragma solidity ^0.8.17;

import "./libraries/UintUtilsLib.sol";
import "./DataEntities.sol";
// import "./libraries/MerkleTreeLib.sol";
import "../osp/IOneStepProofEntry.sol";
import "./libraries/EdgeChallengeManagerLib.sol";

interface IEdgeChallengeManager {
    // // Gets the winning claim ID for a challenge. TODO: Needs more thinking.
    // function winningClaim(bytes32 challengeId) external view returns (bytes32);
    // // Checks if an edge by ID exists.
    // function edgeExists(bytes32 eId) external view returns (bool);
    // Gets an edge by ID.
    function getEdge(bytes32 eId) external view returns (ChallengeEdge memory);
    // Gets the current time unrivaled by edge ID. TODO: Needs more thinking.
    function timeUnrivaled(bytes32 eId) external view returns (uint256);
    // We define a mutual ID as hash(EdgeType  ++ originId ++ hash(startCommit ++ startHeight)) as a way
    // of checking if an edge has rivals. Rivals edges share the same mutual ID.
    function calculateMutualId(
        EdgeType edgeType,
        bytes32 originId,
        uint256 startHeight,
        bytes32 startHistoryRoot,
        uint256 endHeight
    ) external returns (bytes32);
    function calculateEdgeId(
        EdgeType edgeType,
        bytes32 originId,
        uint256 startHeight,
        bytes32 startHistoryRoot,
        uint256 endHeight,
        bytes32 endHistoryRoot
    ) external returns (bytes32);
    // Checks if an edge's mutual ID corresponds to multiple rivals and checks if a one step fork exists.
    function hasRival(bytes32 eId) external view returns (bool);
    // Checks if an edge's mutual ID corresponds to multiple rivals and checks if a one step fork exists.
    function hasLengthOneRival(bytes32 eId) external view returns (bool);
    // Creates a layer zero edge in a challenge.
    function createLayerZeroEdge(CreateEdgeArgs memory args, bytes calldata, bytes calldata)
        external
        payable
        returns (bytes32);
    // // Creates a subchallenge on an edge. Emits the challenge ID in an event.
    // function createSubChallenge(bytes32 eId) external returns (bytes32);
    // Bisects an edge. Emits both children's edge IDs in an event.
    function bisectEdge(bytes32 eId, bytes32 prefixHistoryRoot, bytes memory prefixProof)
        external
        returns (bytes32, bytes32);
    // Checks if both children of an edge are already confirmed in order to confirm the edge.
    function confirmEdgeByChildren(bytes32 eId) external;
    // Confirms an edge by edge ID and an array of ancestor edges based on total time unrivaled
    function confirmEdgeByTime(bytes32 eId, bytes32[] memory ancestorIds) external;
    // If we have created a subchallenge, confirmed a layer 0 edge already, we can use a claim id to confirm edge ids.
    // All edges have two children, unless they only have a link to a claim id.
    function confirmEdgeByClaim(bytes32 eId, bytes32 claimId) external;
    // when we reach a one step fork in a small step challenge we can confirm
    // the edge by executing a one step proof to show the edge is valid
    function confirmEdgeByOneStepProof(
        bytes32 edgeId,
        OneStepData calldata oneStepData,
        bytes32[] calldata beforeHistoryInclusionProof,
        bytes32[] calldata afterHistoryInclusionProof
    ) external;
}

struct CreateEdgeArgs {
    EdgeType edgeType;
    bytes32 startHistoryRoot;
    uint256 startHeight;
    bytes32 endHistoryRoot;
    uint256 endHeight;
    bytes32 claimId;
}

// CHRIS: TODO: more examples in the merkle expansion
// CHRIS: TODO: explain that 0 represents the level

// CHRIS: TODO: invariants
// 1. edges are only created, never destroyed
// 2. all edges have at least one parent, or a claim id - other property invariants exist
// 3. all edges have a mutual id, and that mutual id must have an entry in firstRivals
// 4. all values of firstRivals are existing edges (must be in the edge mapping), or are the NO_RIVAL magic hash
// 5. where to check edge prefix proofs? in bisection, or in add?

contract EdgeChallengeManager is IEdgeChallengeManager {
    using EdgeChallengeManagerLib for EdgeStore;
    using ChallengeEdgeLib for ChallengeEdge;

    event Bisected(bytes32 bisectedEdgeId);
    event LevelZeroEdgeAdded(bytes32 edgeId);

    EdgeStore internal store;

    uint256 public challengePeriodSec;
    IAssertionChain internal assertionChain;
    IOneStepProofEntry oneStepProofEntry;

    constructor(IAssertionChain _assertionChain, uint256 _challengePeriodSec, IOneStepProofEntry _oneStepProofEntry) {
        challengePeriodSec = _challengePeriodSec;
        assertionChain = _assertionChain;
        oneStepProofEntry = _oneStepProofEntry;
    }

    function bisectEdge(bytes32 edgeId, bytes32 bisectionHistoryRoot, bytes memory prefixProof)
        external
        returns (bytes32, bytes32)
    {
        return store.bisectEdge(edgeId, bisectionHistoryRoot, prefixProof);
    }

    function createLayerZeroEdge(
        CreateEdgeArgs memory args,
        bytes calldata, // CHRIS: TODO: not yet implemented
        bytes calldata
    ) external payable returns (bytes32) {
        bytes32 originId;
        if (args.edgeType == EdgeType.Block) {
            // CHRIS: TODO: check that the assertion chain is in a fork

            // challenge id is the assertion which is the root of challenge
            originId = assertionChain.getPredecessorId(args.claimId);
        } else if (args.edgeType == EdgeType.BigStep) {
            require(store.get(args.claimId).eType == EdgeType.Block, "Claim challenge type is not Block");

            originId = store.get(args.claimId).mutualId();
        } else if (args.edgeType == EdgeType.SmallStep) {
            require(store.get(args.claimId).eType == EdgeType.BigStep, "Claim challenge type is not BigStep");

            originId = store.get(args.claimId).mutualId();
        } else {
            revert("Unexpected challenge type");
        }

        // CHRIS: TODO: sub challenge specific checks, also start and end consistency checks, and claim consistency checks
        // CHRIS: TODO: check the ministake was provided
        // CHRIS: TODO: also prove that the the start root is a prefix of the end root
        // CHRIS: TODO: we had inclusion proofs before?

        ChallengeEdge memory ce = ChallengeEdgeLib.newLayerZeroEdge(
            originId,
            args.startHistoryRoot,
            args.startHeight,
            args.endHistoryRoot,
            args.endHeight,
            args.claimId,
            msg.sender,
            args.edgeType
        );

        store.add(ce);

        emit LevelZeroEdgeAdded(ce.id());

        return ce.id();
    }

<<<<<<< HEAD
=======
    // 1. the claim id specifies the parent that will succeed if we win
    // 2. however we know that the end and start state must match the claim
    // 3. so we can identify the claim right?
    // 4. we can do this

    function mandatoryBisectionHeight(uint256 start, uint256 end) internal pure returns (uint256) {
        require(end - start >= 2, "Height different not two or more");
        if (end - start == 2) {
            return start + 1;
        }

        uint256 mostSignificantSharedBit = UintUtilsLib.mostSignificantBit((end - 1) ^ start);
        uint256 mask = type(uint256).max << mostSignificantSharedBit;
        return ((end - 1) & mask) - 1;
    }

    function bisectEdge(bytes32 edgeId, bytes32 middleHistoryRoot, bytes memory prefixProof)
        external
        returns (bytes32, bytes32)
    {
        require(!store.isPresumptive(edgeId), "Cannot bisect presumptive edge");

        ChallengeEdge memory ce = store.get(edgeId);
        require(ce.lowerChildId == 0, "Edge already has children");

        // CHRIS: TODO: can we bisect if the challenge has a winner?

        uint256 middleHeight = mandatoryBisectionHeight(ce.startHeight, ce.endHeight);
        (bytes32[] memory preExpansion, bytes32[] memory proof) = abi.decode(prefixProof, (bytes32[], bytes32[]));
        MerkleTreeLib.verifyPrefixProof(
            middleHistoryRoot, middleHeight + 1, ce.endHistoryRoot, ce.endHeight + 1, preExpansion, proof
        );

        // CHRIS: TODO: use the same naming as in the paper for lower and upper
        ChallengeEdge memory lowerChild = ChallengeEdge({
            originId: ce.originId,
            startHistoryRoot: ce.startHistoryRoot,
            startHeight: ce.startHeight,
            endHistoryRoot: middleHistoryRoot,
            endHeight: middleHeight,
            createdWhen: block.timestamp,
            status: EdgeStatus.Pending,
            claimEdgeId: 0,
            staker: address(0),
            lowerChildId: 0,
            upperChildId: 0,
            eType: ce.eType
        });

        ChallengeEdge memory upperChild = ChallengeEdge({
            originId: ce.originId,
            startHistoryRoot: middleHistoryRoot,
            startHeight: middleHeight,
            endHistoryRoot: ce.endHistoryRoot,
            endHeight: ce.endHeight,
            createdWhen: block.timestamp,
            status: EdgeStatus.Pending,
            claimEdgeId: 0,
            staker: address(0),
            lowerChildId: 0,
            upperChildId: 0,
            eType: ce.eType
        });

        // it's possible that the store already has the lower child if it was created by a rival
        if (!store.has(lowerChild.id())) {
            store.add(lowerChild);
        }

        // it's never possible for the store to contract the upper child

        // CHRIS: TODO: INVARIANT
        require(!store.has(upperChild.id()), "Store contains upper child");

        store.add(upperChild);

        store.setChildren(edgeId, lowerChild.id(), upperChild.id());

        emit Bisected(edgeId);

        // CHRIS: TODO: buffer the id
        return (lowerChild.id(), upperChild.id());
    }

>>>>>>> 026c7b37
    function confirmEdgeByChildren(bytes32 edgeId) public {
        require(store.edges[edgeId].exists(), "Edge does not exist");
        require(store.edges[edgeId].status == EdgeStatus.Pending, "Edge not pending");

        bytes32 lowerChildId = store.edges[edgeId].lowerChildId;
        require(store.edges[lowerChildId].exists(), "Lower child does not exist");

        bytes32 upperChildId = store.edges[edgeId].upperChildId;
        require(store.edges[upperChildId].exists(), "Upper child does not exist");

        require(store.edges[lowerChildId].status == EdgeStatus.Confirmed, "Lower child not confirmed");
        require(store.edges[upperChildId].status == EdgeStatus.Confirmed, "Upper child not confirmed");

        store.edges[edgeId].setConfirmed();
    }

    function nextEdgeType(EdgeType eType) internal pure returns (EdgeType) {
        if (eType == EdgeType.Block) {
            return EdgeType.BigStep;
        } else if (eType == EdgeType.BigStep) {
            return EdgeType.SmallStep;
        } else if (eType == EdgeType.SmallStep) {
            revert("No next type after SmallStep");
        } else {
            revert("Unexpected edge type");
        }
    }

    function confirmEdgeByClaim(bytes32 edgeId, bytes32 claimingEdgeId) public {
        require(store.edges[edgeId].exists(), "Edge does not exist");
        require(store.edges[edgeId].status == EdgeStatus.Pending, "Edge not pending");
        require(store.edges[claimingEdgeId].exists(), "Claiming edge does not exist");

        // CHRIS: TODO: this may not be necessary if we have the correct checks in add zero layer edge
        // CHRIS: TODO: infact it wont be an exact equality like this - we're probably going to wrap this up together
        require(store.edges[edgeId].mutualId() == store.edges[claimingEdgeId].originId, "Origin id-mutual id mismatch");
        // CHRIS: TODO: this also may be unnecessary
        require(
            nextEdgeType(store.edges[edgeId].eType) == store.edges[claimingEdgeId].eType,
            "Edge type does not match claiming edge type"
        );

        require(edgeId == store.edges[claimingEdgeId].claimId, "Claim does not match edge");

        require(store.edges[claimingEdgeId].status == EdgeStatus.Confirmed, "Claiming edge not confirmed");

        store.edges[edgeId].setConfirmed();
    }

    function confirmEdgeByTime(bytes32 edgeId, bytes32[] memory ancestorEdges) public {
        require(store.edges[edgeId].exists(), "Edge does not exist");
        require(store.edges[edgeId].status == EdgeStatus.Pending, "Edge not pending");

        // loop through the ancestors and calculate the cumulative unrivaled time
        bytes32 currentEdge = edgeId;
        uint256 totalTimeUnrivaled = store.timeUnrivaled(edgeId);
        for (uint256 i = 0; i < ancestorEdges.length; i++) {
            ChallengeEdge storage e = store.get(ancestorEdges[i]);
            require(
                // direct child check
                e.lowerChildId == currentEdge || e.upperChildId == currentEdge
                // check accross sub challenge boundary
                || store.edges[currentEdge].claimId == ancestorEdges[i],
                "Current is not a child of ancestor"
            );

            totalTimeUnrivaled += store.timeUnrivaled(e.id());
            currentEdge = ancestorEdges[i];
        }

        require(totalTimeUnrivaled > challengePeriodSec, "Total time unrivaled not greater than challenge period");

        store.edges[edgeId].setConfirmed();
    }

    function confirmEdgeByOneStepProof(
        bytes32 edgeId,
        OneStepData calldata oneStepData,
        bytes32[] calldata beforeHistoryInclusionProof,
        bytes32[] calldata afterHistoryInclusionProof
    ) public {
        require(store.edges[edgeId].exists(), "Edge does not exist");
        require(store.edges[edgeId].status == EdgeStatus.Pending, "Edge not pending");

        require(store.edges[edgeId].eType == EdgeType.SmallStep, "Edge is not a small step");
        require(store.hasLengthOneRival(edgeId), "Edge does not have single step rival");

        require(
            MerkleTreeLib.verifyInclusionProof(
                store.edges[edgeId].startHistoryRoot,
                oneStepData.beforeHash,
                oneStepData.machineStep,
                beforeHistoryInclusionProof
            ),
            "Before state not in history"
        );

        bytes32 afterHash = oneStepProofEntry.proveOneStep(
            oneStepData.execCtx, oneStepData.machineStep, oneStepData.beforeHash, oneStepData.proof
        );

        require(
            MerkleTreeLib.verifyInclusionProof(
                store.edges[edgeId].endHistoryRoot, afterHash, oneStepData.machineStep + 1, afterHistoryInclusionProof
            ),
            "After state not in history"
        );

        store.edges[edgeId].setConfirmed();
    }

    // CHRIS: TODO: remove these?
    ///////////////////////////////////////////////
    ///////////// VIEW FUNCS ///////////////

    function hasRival(bytes32 edgeId) public view returns (bool) {
        return store.hasRival(edgeId);
    }

    function timeUnrivaled(bytes32 edgeId) public view returns (uint256) {
        return store.timeUnrivaled(edgeId);
    }

    function hasLengthOneRival(bytes32 edgeId) public view returns (bool) {
        return store.hasLengthOneRival(edgeId);
    }

    function calculateEdgeId(
        EdgeType edgeType,
        bytes32 originId,
        uint256 startHeight,
        bytes32 startHistoryRoot,
        uint256 endHeight,
        bytes32 endHistoryRoot
    ) public pure returns (bytes32) {
        return
            ChallengeEdgeLib.idComponent(edgeType, originId, startHeight, startHistoryRoot, endHeight, endHistoryRoot);
    }

    function calculateMutualId(
        EdgeType edgeType,
        bytes32 originId,
        uint256 startHeight,
        bytes32 startHistoryRoot,
        uint256 endHeight
    ) public pure returns (bytes32) {
        return ChallengeEdgeLib.mutualIdComponent(edgeType, originId, startHeight, startHistoryRoot, endHeight);
    }

    function getEdge(bytes32 edgeId) public view returns (ChallengeEdge memory) {
        return store.get(edgeId);
    }

    function firstRival(bytes32 edgeId) public view returns (bytes32) {
        return store.firstRivals[edgeId];
    }

    function edgeLength(bytes32 edgeId) public view returns (uint256) {
        return store.get(edgeId).length();
    }
}<|MERGE_RESOLUTION|>--- conflicted
+++ resolved
@@ -156,93 +156,6 @@
         return ce.id();
     }
 
-<<<<<<< HEAD
-=======
-    // 1. the claim id specifies the parent that will succeed if we win
-    // 2. however we know that the end and start state must match the claim
-    // 3. so we can identify the claim right?
-    // 4. we can do this
-
-    function mandatoryBisectionHeight(uint256 start, uint256 end) internal pure returns (uint256) {
-        require(end - start >= 2, "Height different not two or more");
-        if (end - start == 2) {
-            return start + 1;
-        }
-
-        uint256 mostSignificantSharedBit = UintUtilsLib.mostSignificantBit((end - 1) ^ start);
-        uint256 mask = type(uint256).max << mostSignificantSharedBit;
-        return ((end - 1) & mask) - 1;
-    }
-
-    function bisectEdge(bytes32 edgeId, bytes32 middleHistoryRoot, bytes memory prefixProof)
-        external
-        returns (bytes32, bytes32)
-    {
-        require(!store.isPresumptive(edgeId), "Cannot bisect presumptive edge");
-
-        ChallengeEdge memory ce = store.get(edgeId);
-        require(ce.lowerChildId == 0, "Edge already has children");
-
-        // CHRIS: TODO: can we bisect if the challenge has a winner?
-
-        uint256 middleHeight = mandatoryBisectionHeight(ce.startHeight, ce.endHeight);
-        (bytes32[] memory preExpansion, bytes32[] memory proof) = abi.decode(prefixProof, (bytes32[], bytes32[]));
-        MerkleTreeLib.verifyPrefixProof(
-            middleHistoryRoot, middleHeight + 1, ce.endHistoryRoot, ce.endHeight + 1, preExpansion, proof
-        );
-
-        // CHRIS: TODO: use the same naming as in the paper for lower and upper
-        ChallengeEdge memory lowerChild = ChallengeEdge({
-            originId: ce.originId,
-            startHistoryRoot: ce.startHistoryRoot,
-            startHeight: ce.startHeight,
-            endHistoryRoot: middleHistoryRoot,
-            endHeight: middleHeight,
-            createdWhen: block.timestamp,
-            status: EdgeStatus.Pending,
-            claimEdgeId: 0,
-            staker: address(0),
-            lowerChildId: 0,
-            upperChildId: 0,
-            eType: ce.eType
-        });
-
-        ChallengeEdge memory upperChild = ChallengeEdge({
-            originId: ce.originId,
-            startHistoryRoot: middleHistoryRoot,
-            startHeight: middleHeight,
-            endHistoryRoot: ce.endHistoryRoot,
-            endHeight: ce.endHeight,
-            createdWhen: block.timestamp,
-            status: EdgeStatus.Pending,
-            claimEdgeId: 0,
-            staker: address(0),
-            lowerChildId: 0,
-            upperChildId: 0,
-            eType: ce.eType
-        });
-
-        // it's possible that the store already has the lower child if it was created by a rival
-        if (!store.has(lowerChild.id())) {
-            store.add(lowerChild);
-        }
-
-        // it's never possible for the store to contract the upper child
-
-        // CHRIS: TODO: INVARIANT
-        require(!store.has(upperChild.id()), "Store contains upper child");
-
-        store.add(upperChild);
-
-        store.setChildren(edgeId, lowerChild.id(), upperChild.id());
-
-        emit Bisected(edgeId);
-
-        // CHRIS: TODO: buffer the id
-        return (lowerChild.id(), upperChild.id());
-    }
-
->>>>>>> 026c7b37
     function confirmEdgeByChildren(bytes32 edgeId) public {
         require(store.edges[edgeId].exists(), "Edge does not exist");
         require(store.edges[edgeId].status == EdgeStatus.Pending, "Edge not pending");
