module github.com/offchainlabs/nitro

go 1.23

replace github.com/VictoriaMetrics/fastcache => ./fastcache

replace github.com/ethereum/go-ethereum => ./go-ethereum

replace github.com/OffchainLabs/bold => ./bold

require (
	cloud.google.com/go/storage v1.43.0
	github.com/Knetic/govaluate v3.0.1-0.20171022003610-9aa49832a739+incompatible
	github.com/OffchainLabs/bold v0.0.0-00010101000000-000000000000
	github.com/Shopify/toxiproxy v2.1.4+incompatible
	github.com/alicebob/miniredis/v2 v2.32.1
	github.com/andybalholm/brotli v1.0.4
	github.com/aws/aws-sdk-go-v2 v1.31.0
	github.com/aws/aws-sdk-go-v2/config v1.27.40
	github.com/aws/aws-sdk-go-v2/credentials v1.17.38
	github.com/aws/aws-sdk-go-v2/feature/s3/manager v1.17.27
	github.com/aws/aws-sdk-go-v2/service/s3 v1.64.1
	github.com/cavaliergopher/grab/v3 v3.0.1
	github.com/cockroachdb/pebble v0.0.0-20230928194634-aa077af62593
	github.com/codeclysm/extract/v3 v3.0.2
	github.com/dgraph-io/badger/v4 v4.2.0
	github.com/enescakir/emoji v1.0.0
	github.com/ethereum/go-ethereum v1.12.0
	github.com/fatih/structtag v1.2.0
	github.com/gdamore/tcell/v2 v2.7.1
	github.com/go-redis/redis/v8 v8.11.5
	github.com/gobwas/httphead v0.1.0
	github.com/gobwas/ws v1.2.1
	github.com/gobwas/ws-examples v0.0.0-20190625122829-a9e8908d9484
	github.com/google/btree v1.1.2
	github.com/google/go-cmp v0.6.0
	github.com/google/uuid v1.6.0
	github.com/hashicorp/golang-lru/v2 v2.0.7
	github.com/holiman/uint256 v1.2.4
	github.com/knadh/koanf v1.4.0
	github.com/mailru/easygo v0.0.0-20190618140210-3c14a0dc985f
	github.com/mitchellh/mapstructure v1.4.1
	github.com/pkg/errors v0.9.1
	github.com/r3labs/diff/v3 v3.0.1
	github.com/rivo/tview v0.0.0-20240307173318-e804876934a1
	github.com/spf13/pflag v1.0.5
	github.com/syndtr/goleveldb v1.0.1-0.20210819022825-2ae1ddf74ef7
	github.com/wealdtech/go-merkletree v1.0.0
	golang.org/x/crypto v0.24.0
	golang.org/x/exp v0.0.0-20231110203233-9a3e6036ecaa
<<<<<<< HEAD
	golang.org/x/sys v0.20.0
	golang.org/x/term v0.18.0
	golang.org/x/tools v0.16.0
=======
	golang.org/x/sys v0.21.0
	golang.org/x/term v0.21.0
	golang.org/x/tools v0.21.1-0.20240508182429-e35e4ccd0d2d
	google.golang.org/api v0.187.0
>>>>>>> 9eee233a
	gopkg.in/natefinch/lumberjack.v2 v2.0.0
)

require (
	cloud.google.com/go v0.115.0 // indirect
	cloud.google.com/go/auth v0.6.1 // indirect
	cloud.google.com/go/auth/oauth2adapt v0.2.2 // indirect
	cloud.google.com/go/compute/metadata v0.3.0 // indirect
	cloud.google.com/go/iam v1.1.8 // indirect
	github.com/felixge/httpsnoop v1.0.4 // indirect
	github.com/go-logr/logr v1.4.1 // indirect
	github.com/go-logr/stdr v1.2.2 // indirect
	github.com/google/go-querystring v1.1.0 // indirect
	github.com/google/s2a-go v0.1.7 // indirect
	github.com/googleapis/enterprise-certificate-proxy v0.3.2 // indirect
	github.com/googleapis/gax-go/v2 v2.12.5 // indirect
	go.opentelemetry.io/contrib/instrumentation/google.golang.org/grpc/otelgrpc v0.49.0 // indirect
	go.opentelemetry.io/contrib/instrumentation/net/http/otelhttp v0.49.0 // indirect
	go.opentelemetry.io/otel v1.24.0 // indirect
	go.opentelemetry.io/otel/metric v1.24.0 // indirect
	go.opentelemetry.io/otel/trace v1.24.0 // indirect
	google.golang.org/genproto v0.0.0-20240624140628-dc46fd24d27d // indirect
	google.golang.org/genproto/googleapis/api v0.0.0-20240617180043-68d350f18fd4 // indirect
	google.golang.org/genproto/googleapis/rpc v0.0.0-20240624140628-dc46fd24d27d // indirect
	google.golang.org/grpc v1.64.0 // indirect
)

require (
	github.com/DataDog/zstd v1.5.2 // indirect
	github.com/Microsoft/go-winio v0.6.1 // indirect
	github.com/VictoriaMetrics/fastcache v1.12.1 // indirect
	github.com/alicebob/gopher-json v0.0.0-20200520072559-a9ecdc9d1d3a // indirect
	github.com/aws/aws-sdk-go-v2/aws/protocol/eventstream v1.6.5 // indirect
	github.com/aws/aws-sdk-go-v2/feature/ec2/imds v1.16.14 // indirect
	github.com/aws/aws-sdk-go-v2/internal/configsources v1.3.18 // indirect
	github.com/aws/aws-sdk-go-v2/internal/endpoints/v2 v2.6.18 // indirect
	github.com/aws/aws-sdk-go-v2/internal/ini v1.8.1 // indirect
	github.com/aws/aws-sdk-go-v2/internal/v4a v1.3.18 // indirect
	github.com/aws/aws-sdk-go-v2/service/internal/accept-encoding v1.11.5 // indirect
	github.com/aws/aws-sdk-go-v2/service/internal/checksum v1.3.20 // indirect
	github.com/aws/aws-sdk-go-v2/service/internal/presigned-url v1.11.20 // indirect
	github.com/aws/aws-sdk-go-v2/service/internal/s3shared v1.17.18 // indirect
	github.com/aws/aws-sdk-go-v2/service/sso v1.23.4 // indirect
	github.com/aws/aws-sdk-go-v2/service/ssooidc v1.27.4 // indirect
	github.com/aws/aws-sdk-go-v2/service/sts v1.31.4 // indirect
	github.com/aws/smithy-go v1.22.0 // indirect
	github.com/beorn7/perks v1.0.1 // indirect
	github.com/bits-and-blooms/bitset v1.10.0 // indirect
	github.com/btcsuite/btcd/btcec/v2 v2.3.2 // indirect
	github.com/cespare/xxhash/v2 v2.2.0 // indirect
	github.com/cockroachdb/errors v1.9.1 // indirect
	github.com/cockroachdb/logtags v0.0.0-20230118201751-21c54148d20b // indirect
	github.com/cockroachdb/redact v1.1.3 // indirect
	github.com/cockroachdb/tokenbucket v0.0.0-20230807174530-cc333fc44b06 // indirect
	github.com/consensys/bavard v0.1.13 // indirect
	github.com/consensys/gnark-crypto v0.12.1 // indirect
	github.com/cpuguy83/go-md2man/v2 v2.0.2 // indirect
	github.com/crate-crypto/go-ipa v0.0.0-20231025140028-3c0104f4b233 // indirect
	github.com/crate-crypto/go-kzg-4844 v0.7.0 // indirect
	github.com/davecgh/go-spew v1.1.1 // indirect
	github.com/deckarep/golang-set/v2 v2.1.0 // indirect
	github.com/decred/dcrd/dcrec/secp256k1/v4 v4.2.0 // indirect
	github.com/dgraph-io/ristretto v0.1.1 // indirect
	github.com/dgryski/go-rendezvous v0.0.0-20200823014737-9f7001d12a5f // indirect
	github.com/dlclark/regexp2 v1.7.0 // indirect
	github.com/dop251/goja v0.0.0-20230806174421-c933cf95e127 // indirect
	github.com/dustin/go-humanize v1.0.0 // indirect
	github.com/ethereum/c-kzg-4844 v0.4.0 // indirect
	github.com/fsnotify/fsnotify v1.6.0 // indirect
	github.com/gammazero/deque v0.2.1 // indirect
	github.com/gballet/go-libpcsclite v0.0.0-20190607065134-2772fd86a8ff // indirect
	github.com/gballet/go-verkle v0.1.1-0.20231031103413-a67434b50f46 // indirect
	github.com/gdamore/encoding v1.0.0 // indirect
	github.com/getsentry/sentry-go v0.18.0 // indirect
	github.com/go-ole/go-ole v1.3.0 // indirect
	github.com/go-sourcemap/sourcemap v2.1.3+incompatible // indirect
	github.com/gobwas/pool v0.2.1 // indirect
	github.com/gofrs/flock v0.8.1 // indirect
	github.com/gogo/protobuf v1.3.2 // indirect
	github.com/golang-jwt/jwt/v4 v4.5.0 // indirect
	github.com/golang/glog v1.2.0 // indirect
	github.com/golang/groupcache v0.0.0-20210331224755-41bb18bfe9da // indirect
	github.com/golang/protobuf v1.5.4 // indirect
	github.com/golang/snappy v0.0.5-0.20220116011046-fa5810519dcb // indirect
	github.com/google/flatbuffers v1.12.1 // indirect
	github.com/google/go-github/v62 v62.0.0
	github.com/google/pprof v0.0.0-20231023181126-ff6d637d2a7b // indirect
	github.com/gorilla/mux v1.8.0 // indirect
	github.com/gorilla/websocket v1.5.0 // indirect
	github.com/graph-gophers/graphql-go v1.3.0 // indirect
	github.com/h2non/filetype v1.0.6 // indirect
	github.com/hashicorp/go-bexpr v0.1.10 // indirect
	github.com/holiman/billy v0.0.0-20240216141850-2abb0c79d3c4 // indirect
	github.com/holiman/bloomfilter/v2 v2.0.3 // indirect
	github.com/huin/goupnp v1.3.0 // indirect
	github.com/jackpal/go-nat-pmp v1.0.2 // indirect
<<<<<<< HEAD
	github.com/jmespath/go-jmespath v0.4.0 // indirect
	github.com/jmoiron/sqlx v1.3.5 // indirect
=======
>>>>>>> 9eee233a
	github.com/juju/errors v0.0.0-20181118221551-089d3ea4e4d5 // indirect
	github.com/juju/loggo v0.0.0-20180524022052-584905176618 // indirect
	github.com/klauspost/compress v1.17.2 // indirect
	github.com/kr/pretty v0.3.1 // indirect
	github.com/kr/text v0.2.0 // indirect
	github.com/lucasb-eyer/go-colorful v1.2.0 // indirect
	github.com/mattn/go-colorable v0.1.13 // indirect
	github.com/mattn/go-isatty v0.0.20 // indirect
	github.com/mattn/go-runewidth v0.0.15 // indirect
	github.com/mattn/go-sqlite3 v1.14.6 // indirect
	github.com/matttproud/golang_protobuf_extensions v1.0.4 // indirect
	github.com/mitchellh/copystructure v1.2.0 // indirect
	github.com/mitchellh/pointerstructure v1.2.0 // indirect
	github.com/mitchellh/reflectwalk v1.0.2 // indirect
	github.com/mmcloughlin/addchain v0.4.0 // indirect
	github.com/olekukonko/tablewriter v0.0.5 // indirect
	github.com/opentracing/opentracing-go v1.1.0 // indirect
	github.com/prometheus/client_golang v1.14.0 // indirect
	github.com/prometheus/client_model v0.4.0 // indirect
	github.com/prometheus/common v0.39.0 // indirect
	github.com/prometheus/procfs v0.9.0 // indirect
	github.com/rhnvrm/simples3 v0.6.1 // indirect
	github.com/rivo/uniseg v0.4.7 // indirect
	github.com/rogpeppe/go-internal v1.9.0 // indirect
	github.com/rs/cors v1.7.0 // indirect
	github.com/russross/blackfriday/v2 v2.1.0 // indirect
	github.com/shirou/gopsutil v3.21.11+incompatible // indirect
	github.com/status-im/keycard-go v0.2.0 // indirect
	github.com/supranational/blst v0.3.11 // indirect
	github.com/tklauser/go-sysconf v0.3.12 // indirect
	github.com/tklauser/numcpus v0.6.1 // indirect
	github.com/tyler-smith/go-bip39 v1.1.0 // indirect
	github.com/urfave/cli/v2 v2.25.7 // indirect
	github.com/vmihailenco/msgpack/v5 v5.3.5 // indirect
	github.com/vmihailenco/tagparser/v2 v2.0.0 // indirect
	github.com/xrash/smetrics v0.0.0-20201216005158-039620a65673 // indirect
	github.com/yuin/gopher-lua v1.1.1 // indirect
<<<<<<< HEAD
	github.com/yusufpapurcu/wmi v1.2.2 // indirect
	go.opencensus.io v0.22.5 // indirect
	golang.org/x/mod v0.14.0 // indirect
	golang.org/x/net v0.23.0 // indirect
=======
	go.opencensus.io v0.24.0 // indirect
	golang.org/x/mod v0.17.0 // indirect
	golang.org/x/net v0.26.0 // indirect
>>>>>>> 9eee233a
	golang.org/x/oauth2 v0.22.0
	golang.org/x/sync v0.7.0
	golang.org/x/text v0.16.0 // indirect
	golang.org/x/time v0.5.0 // indirect
	google.golang.org/protobuf v1.34.2 // indirect
	rsc.io/tmplfunc v0.0.3 // indirect
)<|MERGE_RESOLUTION|>--- conflicted
+++ resolved
@@ -48,16 +48,10 @@
 	github.com/wealdtech/go-merkletree v1.0.0
 	golang.org/x/crypto v0.24.0
 	golang.org/x/exp v0.0.0-20231110203233-9a3e6036ecaa
-<<<<<<< HEAD
-	golang.org/x/sys v0.20.0
-	golang.org/x/term v0.18.0
-	golang.org/x/tools v0.16.0
-=======
 	golang.org/x/sys v0.21.0
 	golang.org/x/term v0.21.0
 	golang.org/x/tools v0.21.1-0.20240508182429-e35e4ccd0d2d
 	google.golang.org/api v0.187.0
->>>>>>> 9eee233a
 	gopkg.in/natefinch/lumberjack.v2 v2.0.0
 )
 
@@ -154,11 +148,7 @@
 	github.com/holiman/bloomfilter/v2 v2.0.3 // indirect
 	github.com/huin/goupnp v1.3.0 // indirect
 	github.com/jackpal/go-nat-pmp v1.0.2 // indirect
-<<<<<<< HEAD
-	github.com/jmespath/go-jmespath v0.4.0 // indirect
 	github.com/jmoiron/sqlx v1.3.5 // indirect
-=======
->>>>>>> 9eee233a
 	github.com/juju/errors v0.0.0-20181118221551-089d3ea4e4d5 // indirect
 	github.com/juju/loggo v0.0.0-20180524022052-584905176618 // indirect
 	github.com/klauspost/compress v1.17.2 // indirect
@@ -196,16 +186,10 @@
 	github.com/vmihailenco/tagparser/v2 v2.0.0 // indirect
 	github.com/xrash/smetrics v0.0.0-20201216005158-039620a65673 // indirect
 	github.com/yuin/gopher-lua v1.1.1 // indirect
-<<<<<<< HEAD
 	github.com/yusufpapurcu/wmi v1.2.2 // indirect
-	go.opencensus.io v0.22.5 // indirect
-	golang.org/x/mod v0.14.0 // indirect
-	golang.org/x/net v0.23.0 // indirect
-=======
 	go.opencensus.io v0.24.0 // indirect
 	golang.org/x/mod v0.17.0 // indirect
 	golang.org/x/net v0.26.0 // indirect
->>>>>>> 9eee233a
 	golang.org/x/oauth2 v0.22.0
 	golang.org/x/sync v0.7.0
 	golang.org/x/text v0.16.0 // indirect
