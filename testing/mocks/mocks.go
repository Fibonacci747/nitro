package mocks

import (
	"context"
	"math/big"
	"time"

	"github.com/OffchainLabs/challenge-protocol-v2/protocol"
	"github.com/OffchainLabs/challenge-protocol-v2/state-manager"
	"github.com/OffchainLabs/challenge-protocol-v2/util"
	"github.com/ethereum/go-ethereum/common"
	"github.com/stretchr/testify/mock"
)

var (
	_ = protocol.SpecChallengeManager(&MockSpecChallengeManager{})
	_ = protocol.SpecEdge(&MockSpecEdge{})
	_ = protocol.AssertionChain(&MockProtocol{})
	_ = protocol.Challenge(&MockChallenge{})
	_ = protocol.ChallengeManager(&MockChallengeManager{})
	_ = protocol.ChallengeVertex(&MockChallengeVertex{})
	_ = statemanager.Manager(&MockStateManager{})
)

type MockChallengeVertex struct {
	mock.Mock
	MockId         [32]byte
	MockSeqNum     protocol.VertexSequenceNumber
	MockStatus     protocol.AssertionState
	MockHistory    util.HistoryCommitment
	MockMiniStaker common.Address
	MockPrev       util.Option[protocol.ChallengeVertex]
	MockSubChal    util.Option[protocol.Challenge]
}

func (m *MockChallengeVertex) Id() [32]byte {
	return m.MockId
}

func (m *MockChallengeVertex) SequenceNum() protocol.VertexSequenceNumber {
	return m.MockSeqNum
}

func (m *MockChallengeVertex) Status(ctx context.Context) (protocol.AssertionState, error) {
	return m.MockStatus, nil
}

func (m *MockChallengeVertex) HistoryCommitment() util.HistoryCommitment {
	return m.MockHistory
}

func (m *MockChallengeVertex) MiniStaker(ctx context.Context) (common.Address, error) {
	return m.MockMiniStaker, nil
}

func (m *MockChallengeVertex) Prev(ctx context.Context) (util.Option[protocol.ChallengeVertex], error) {
	return m.MockPrev, nil
}

func (m *MockChallengeVertex) GetSubChallenge(ctx context.Context) (util.Option[protocol.Challenge], error) {
	return m.MockSubChal, nil
}

func (m *MockChallengeVertex) HasConfirmedSibling(ctx context.Context) (bool, error) {
	args := m.Called(ctx)
	return args.Get(0).(bool), args.Error(1)
}

// EligibleForNewSuccessor for presumptive status / timer readers.
func (m *MockChallengeVertex) EligibleForNewSuccessor(ctx context.Context) (bool, error) {
	args := m.Called(ctx)
	return args.Get(0).(bool), args.Error(1)
}

func (m *MockChallengeVertex) IsPresumptiveSuccessor(ctx context.Context) (bool, error) {
	args := m.Called(ctx)
	return args.Get(0).(bool), args.Error(1)
}

func (m *MockChallengeVertex) PresumptiveSuccessor(ctx context.Context) (util.Option[protocol.ChallengeVertex], error) {
	args := m.Called(ctx)
	return args.Get(0).(util.Option[protocol.ChallengeVertex]), args.Error(1)
}

func (m *MockChallengeVertex) PsTimer(ctx context.Context) (uint64, error) {
	args := m.Called(ctx)
	return args.Get(0).(uint64), args.Error(1)
}

func (m *MockChallengeVertex) ChessClockExpired(ctx context.Context, challengePeriodSeconds time.Duration) (bool, error) {
	args := m.Called(ctx)
	return args.Get(0).(bool), args.Error(1)
}

func (m *MockChallengeVertex) ChildrenAreAtOneStepFork(ctx context.Context) (bool, error) {
	args := m.Called(ctx)
	return args.Get(0).(bool), args.Error(1)
}

// CreateSubChallenge is a mutating calls for challenge moves.
func (m *MockChallengeVertex) CreateSubChallenge(ctx context.Context) (protocol.Challenge, error) {
	args := m.Called(ctx)
	return args.Get(0).(protocol.Challenge), args.Error(1)
}

func (m *MockChallengeVertex) Bisect(ctx context.Context, history util.HistoryCommitment, proof []byte) (protocol.ChallengeVertex, error) {
	args := m.Called(ctx, history, proof)
	return args.Get(0).(protocol.ChallengeVertex), args.Error(1)
}

// ConfirmForPsTimer is a mutating calls for confirmations.
func (m *MockChallengeVertex) ConfirmForPsTimer(ctx context.Context) error {
	args := m.Called(ctx)
	return args.Error(0)
}

func (m *MockChallengeVertex) ConfirmForChallengeDeadline(ctx context.Context) error {
	args := m.Called(ctx)
	return args.Error(0)
}

func (m *MockChallengeVertex) ConfirmForSubChallengeWin(ctx context.Context) error {
	args := m.Called(ctx)
	return args.Error(0)
}

type MockAssertion struct {
	Prev           util.Option[*MockAssertion]
	MockHeight     uint64
	MockSeqNum     protocol.AssertionSequenceNumber
	MockPrevSeqNum protocol.AssertionSequenceNumber
	MockStateHash  common.Hash
}

func (m *MockAssertion) Height() (uint64, error) {
	return m.MockHeight, nil

}

func (m *MockAssertion) SeqNum() protocol.AssertionSequenceNumber {
	return m.MockSeqNum
}

func (m *MockAssertion) PrevSeqNum() (protocol.AssertionSequenceNumber, error) {
	return m.MockPrevSeqNum, nil
}

func (m *MockAssertion) StateHash() (common.Hash, error) {
	return m.MockStateHash, nil
}

type MockStateManager struct {
	mock.Mock
}

func (m *MockStateManager) LatestAssertionCreationData(ctx context.Context, prevHeight uint64) (*statemanager.AssertionToCreate, error) {
	args := m.Called(ctx, prevHeight)
	return args.Get(0).(*statemanager.AssertionToCreate), args.Error(1)
}

func (m *MockStateManager) HistoryCommitmentUpTo(ctx context.Context, height uint64) (util.HistoryCommitment, error) {

	args := m.Called(ctx, height)
	return args.Get(0).(util.HistoryCommitment), args.Error(1)
}

func (m *MockStateManager) PrefixProof(ctx context.Context, from, to uint64) ([]byte, error) {
	args := m.Called(ctx, from, to)
	return args.Get(0).([]byte), args.Error(1)
}

func (m *MockStateManager) BigStepPrefixProof(
	ctx context.Context,
	fromAssertionHeight,
	toAssertionHeight,
	lo,
	hi uint64,
) ([]byte, error) {
	args := m.Called(ctx, fromAssertionHeight, toAssertionHeight, lo, hi)
	return args.Get(0).([]byte), args.Error(1)
}

func (m *MockStateManager) SmallStepPrefixProof(
	ctx context.Context,
	fromAssertionHeight,
	toAssertionHeight,
	lo,
	hi uint64,
) ([]byte, error) {
	args := m.Called(ctx, fromAssertionHeight, toAssertionHeight, lo, hi)
	return args.Get(0).([]byte), args.Error(1)
}

func (m *MockStateManager) HasStateCommitment(ctx context.Context, commit util.StateCommitment) bool {
	args := m.Called(ctx, commit)
	return args.Bool(0)
}

func (m *MockStateManager) BigStepLeafCommitment(
	ctx context.Context,
	fromAssertionHeight,
	toAssertionHeight uint64,
) (util.HistoryCommitment, error) {
	args := m.Called(ctx, fromAssertionHeight, toAssertionHeight)
	return args.Get(0).(util.HistoryCommitment), args.Error(1)
}

func (m *MockStateManager) BigStepCommitmentUpTo(
	ctx context.Context,
	fromAssertionHeight,
	toAssertionHeight,
	toBigStep uint64,
) (util.HistoryCommitment, error) {
	args := m.Called(ctx, fromAssertionHeight, toAssertionHeight, toBigStep)
	return args.Get(0).(util.HistoryCommitment), args.Error(1)
}

func (m *MockStateManager) SmallStepLeafCommitment(
	ctx context.Context,
	fromAssertionHeight,
	toAssertionHeight uint64,
) (util.HistoryCommitment, error) {
	args := m.Called(ctx, fromAssertionHeight, toAssertionHeight)
	return args.Get(0).(util.HistoryCommitment), args.Error(1)
}

func (m *MockStateManager) SmallStepCommitmentUpTo(
	ctx context.Context,
	fromAssertionHeight,
	toAssertionHeight,
	toStep uint64,
) (util.HistoryCommitment, error) {
	args := m.Called(ctx, fromAssertionHeight, toAssertionHeight, toStep)
	return args.Get(0).(util.HistoryCommitment), args.Error(1)
}

type MockChallenge struct {
	mock.Mock
	MockID                  protocol.ChallengeHash
	MockType                protocol.ChallengeType
	MockWinningAssertion    util.Option[protocol.AssertionHash]
	MockAssertion           protocol.Assertion
	MockRootVertex          protocol.ChallengeVertex
	MockCreationTime        time.Time
	MockParentStateCommit   util.StateCommitment
	MockWinnerVertex        util.Option[protocol.ChallengeVertex]
	MockChallenger          common.Address
	MockTopLevelClaimVertex protocol.ChallengeVertex
}

// Getters.
func (m *MockChallenge) Id() protocol.ChallengeHash {
	return m.MockID
}

func (m *MockChallenge) GetType() protocol.ChallengeType {
	return m.MockType
}

func (m *MockChallenge) WinningClaim(ctx context.Context) (util.Option[protocol.AssertionHash], error) {
	return m.MockWinningAssertion, nil
}

func (m *MockChallenge) RootAssertion(ctx context.Context) (protocol.Assertion, error) {
	return m.MockAssertion, nil
}

func (m *MockChallenge) TopLevelClaimVertex(ctx context.Context) (protocol.ChallengeVertex, error) {
	return m.MockTopLevelClaimVertex, nil
}

func (m *MockChallenge) RootVertex(ctx context.Context) (protocol.ChallengeVertex, error) {
	return m.MockRootVertex, nil
}

func (m *MockChallenge) GetCreationTime(ctx context.Context) (time.Time, error) {
	return m.MockCreationTime, nil
}

func (m *MockChallenge) ParentStateCommitment(ctx context.Context) (util.StateCommitment, error) {
	return m.MockParentStateCommit, nil
}

func (m *MockChallenge) WinnerVertex(ctx context.Context) (util.Option[protocol.ChallengeVertex], error) {
	return m.MockWinnerVertex, nil
}

func (m *MockChallenge) Completed(ctx context.Context) (bool, error) {
	args := m.Called(ctx)
	return args.Get(0).(bool), args.Error(1)
}

func (m *MockChallenge) Challenger() common.Address {
	return m.MockChallenger
}

// Mutating calls.
func (m *MockChallenge) AddBlockChallengeLeaf(ctx context.Context, assertion protocol.Assertion, history util.HistoryCommitment) (protocol.ChallengeVertex, error) {
	args := m.Called(ctx, assertion, history)
	return args.Get(0).(protocol.ChallengeVertex), args.Error(1)
}

func (m *MockChallenge) AddSubChallengeLeaf(ctx context.Context, vertex protocol.ChallengeVertex, history util.HistoryCommitment) (protocol.ChallengeVertex, error) {
	args := m.Called(ctx, vertex, history)
	return args.Get(0).(protocol.ChallengeVertex), args.Error(1)
}

type MockChallengeManager struct {
	mock.Mock
	MockAddr common.Address
}

func (m *MockChallengeManager) ChallengePeriodSeconds(ctx context.Context) (time.Duration, error) {
	args := m.Called(ctx)
	return args.Get(0).(time.Duration), args.Error(1)
}

func (m *MockChallengeManager) CalculateChallengeHash(ctx context.Context, itemId common.Hash, challengeType protocol.ChallengeType) (protocol.ChallengeHash, error) {
	args := m.Called(ctx, itemId, challengeType)
	return args.Get(0).(protocol.ChallengeHash), args.Error(1)
}

func (m *MockChallengeManager) CalculateChallengeVertexId(ctx context.Context, challengeId protocol.ChallengeHash, history util.HistoryCommitment) (protocol.VertexHash, error) {
	args := m.Called(ctx, challengeId, history)
	return args.Get(0).(protocol.VertexHash), args.Error(1)
}

func (m *MockChallengeManager) GetVertex(ctx context.Context, vertexId protocol.VertexHash) (util.Option[protocol.ChallengeVertex], error) {
	args := m.Called(ctx, vertexId)
	return args.Get(0).(util.Option[protocol.ChallengeVertex]), args.Error(1)
}

func (m *MockChallengeManager) GetChallenge(ctx context.Context, challengeId protocol.ChallengeHash) (util.Option[protocol.Challenge], error) {
	args := m.Called(ctx, challengeId)
	return args.Get(0).(util.Option[protocol.Challenge]), args.Error(1)
}

func (m *MockChallengeManager) Address() common.Address {
	return m.MockAddr
}

// MockSpecChallengeManager
type MockSpecChallengeManager struct {
	mock.Mock
	MockAddr common.Address
}

func (m *MockSpecChallengeManager) Address() common.Address {
	return m.MockAddr
}

func (m *MockSpecChallengeManager) ChallengePeriodSeconds(ctx context.Context) (time.Duration, error) {
	args := m.Called(ctx)
	return args.Get(0).(time.Duration), args.Error(1)
}

func (m *MockSpecChallengeManager) GetEdge(
	ctx context.Context,
	edgeId protocol.EdgeId,
) (util.Option[protocol.SpecEdge], error) {
	args := m.Called(ctx, edgeId)
	return args.Get(0).(util.Option[protocol.SpecEdge]), args.Error(1)
}

func (m *MockSpecChallengeManager) CalculateMutualId(
	ctx context.Context,
	edgeType protocol.EdgeType,
	originId protocol.OriginId,
	startHeight protocol.Height,
	startHistoryRoot common.Hash,
	endHeight protocol.Height,
) (protocol.MutualId, error) {
	args := m.Called(ctx, edgeType, originId, startHeight, startHistoryRoot, endHeight)
	return args.Get(0).(protocol.MutualId), args.Error(1)
}

func (m *MockSpecChallengeManager) CalculateEdgeId(
	ctx context.Context,
	edgeType protocol.EdgeType,
	originId protocol.OriginId,
	startHeight protocol.Height,
	startHistoryRoot common.Hash,
	endHeight protocol.Height,
	endHistoryRoot common.Hash,
) (protocol.EdgeId, error) {
	args := m.Called(ctx, edgeType, originId, startHeight, startHistoryRoot, endHeight, endHistoryRoot)
	return args.Get(0).(protocol.EdgeId), args.Error(1)
}

func (m *MockSpecChallengeManager) AddBlockChallengeLevelZeroEdge(
	ctx context.Context,
	assertion protocol.Assertion,
	startCommit util.HistoryCommitment,
	endCommit util.HistoryCommitment,
) (protocol.SpecEdge, error) {
	args := m.Called(ctx, assertion, startCommit, endCommit)
	return args.Get(0).(protocol.SpecEdge), args.Error(1)
}

func (m *MockSpecChallengeManager) AddSubChallengeLevelZeroEdge(
	ctx context.Context,
	challengedEdge protocol.SpecEdge,
	startCommit util.HistoryCommitment,
	endCommit util.HistoryCommitment,
) (protocol.SpecEdge, error) {
	args := m.Called(ctx, challengedEdge, startCommit, endCommit)
	return args.Get(0).(protocol.SpecEdge), args.Error(1)
}

// MockSpecEdge
type MockSpecEdge struct {
	mock.Mock
}

func (m *MockSpecEdge) Id() protocol.EdgeId {
	args := m.Called()
	return args.Get(0).(protocol.EdgeId)
}
func (m *MockSpecEdge) GetType() protocol.EdgeType {
	args := m.Called()
	return args.Get(0).(protocol.EdgeType)
}
func (m *MockSpecEdge) MiniStaker() util.Option[common.Address] {
	args := m.Called()
	return args.Get(0).(util.Option[common.Address])
}
func (m *MockSpecEdge) StartCommitment() (protocol.Height, common.Hash) {
	args := m.Called()
	return args.Get(0).(protocol.Height), args.Get(1).(common.Hash)
}
func (m *MockSpecEdge) EndCommitment() (protocol.Height, common.Hash) {
	args := m.Called()
	return args.Get(0).(protocol.Height), args.Get(1).(common.Hash)
}
func (m *MockSpecEdge) TopLevelClaimHeight(ctx context.Context) (protocol.Height, error) {
	args := m.Called(ctx)
	return args.Get(0).(protocol.Height), args.Error(1)
}
func (m *MockSpecEdge) PresumptiveTimer(ctx context.Context) (uint64, error) {
	args := m.Called(ctx)
	return args.Get(0).(uint64), args.Error(1)
}
func (m *MockSpecEdge) IsPresumptive(ctx context.Context) (bool, error) {
	args := m.Called(ctx)
	return args.Get(0).(bool), args.Error(1)
}
func (m *MockSpecEdge) Status(ctx context.Context) (protocol.EdgeStatus, error) {
	args := m.Called(ctx)
	return args.Get(0).(protocol.EdgeStatus), args.Error(1)
}
func (m *MockSpecEdge) Bisect(
	ctx context.Context,
	prefixHistoryRoot common.Hash,
	prefixProof []byte,
) (protocol.SpecEdge, protocol.SpecEdge, error) {
	args := m.Called(ctx, prefixHistoryRoot, prefixProof)
	return args.Get(0).(protocol.SpecEdge), args.Get(1).(protocol.SpecEdge), args.Error(2)
}
func (m *MockSpecEdge) ConfirmByTimer(ctx context.Context, ancestorIds []protocol.EdgeId) error {
	args := m.Called(ctx, ancestorIds)
	return args.Error(0)
}
func (m *MockSpecEdge) ConfirmByClaim(ctx context.Context, claimId protocol.ClaimId) error {
	args := m.Called(ctx, claimId)
	return args.Error(0)
}
func (m *MockSpecEdge) ConfirmByOneStepProof(ctx context.Context) error {
	args := m.Called(ctx)
	return args.Error(0)
}
<<<<<<< HEAD
=======
func (m *MockSpecEdge) ConfirmByChildren(ctx context.Context) error {
	args := m.Called(ctx)
	return args.Error(0)
}
>>>>>>> 1096f2a7
func (m *MockSpecEdge) IsOneStepForkSource(ctx context.Context) (bool, error) {
	args := m.Called(ctx)
	return args.Get(0).(bool), args.Error(1)
}

type MockProtocol struct {
	mock.Mock
}

// Read-only methods.
func (m *MockProtocol) NumAssertions(ctx context.Context) (uint64, error) {
	args := m.Called(ctx)
	return args.Get(0).(uint64), args.Error(1)
}

func (m *MockProtocol) AssertionBySequenceNum(ctx context.Context, seqNum protocol.AssertionSequenceNumber) (protocol.Assertion, error) {
	args := m.Called(ctx, seqNum)
	return args.Get(0).(protocol.Assertion), args.Error(1)
}

func (m *MockProtocol) GetAssertionId(ctx context.Context, seqNum protocol.AssertionSequenceNumber) (protocol.AssertionHash, error) {
	args := m.Called(ctx, seqNum)
	return args.Get(0).(protocol.AssertionHash), args.Error(1)
}

func (m *MockProtocol) GetAssertionNum(ctx context.Context, assertionHash protocol.AssertionHash) (protocol.AssertionSequenceNumber, error) {
	args := m.Called(ctx, assertionHash)
	return args.Get(0).(protocol.AssertionSequenceNumber), args.Error(1)
}

func (m *MockProtocol) BlockChallenge(ctx context.Context, assertionSeqNum protocol.AssertionSequenceNumber) (protocol.Challenge, error) {
	args := m.Called(ctx, assertionSeqNum)
	return args.Get(0).(protocol.Challenge), args.Error(1)
}

func (m *MockProtocol) LatestConfirmed(ctx context.Context) (protocol.Assertion, error) {
	args := m.Called(ctx)
	return args.Get(0).(protocol.Assertion), args.Error(1)
}

func (m *MockProtocol) CurrentChallengeManager(ctx context.Context) (protocol.ChallengeManager, error) {
	args := m.Called(ctx)
	return args.Get(0).(protocol.ChallengeManager), args.Error(1)
}

// Mutating methods.
func (m *MockProtocol) CreateAssertion(ctx context.Context, height uint64, prevSeqNum protocol.AssertionSequenceNumber, prevAssertionState *protocol.ExecutionState, postState *protocol.ExecutionState, prevInboxMaxCount *big.Int) (protocol.Assertion, error) {
	args := m.Called(ctx, height, prevSeqNum, prevAssertionState, postState, prevInboxMaxCount)
	return args.Get(0).(protocol.Assertion), args.Error(1)
}

func (m *MockProtocol) CreateSuccessionChallenge(ctx context.Context, seqNum protocol.AssertionSequenceNumber) (protocol.Challenge, error) {
	args := m.Called(ctx, seqNum)
	return args.Get(0).(protocol.Challenge), args.Error(1)
}

func (m *MockProtocol) SpecChallengeManager(ctx context.Context) (protocol.SpecChallengeManager, error) {
	args := m.Called(ctx)
	return args.Get(0).(protocol.SpecChallengeManager), args.Error(1)
}

func (m *MockProtocol) CreateSpecChallenge(ctx context.Context, seqNum protocol.AssertionSequenceNumber) error {
	args := m.Called(ctx, seqNum)
	return args.Error(0)
}

func (m *MockProtocol) Confirm(ctx context.Context, blockHash, sendRoot common.Hash) error {
	args := m.Called(ctx, blockHash, sendRoot)
	return args.Error(0)
}<|MERGE_RESOLUTION|>--- conflicted
+++ resolved
@@ -468,13 +468,10 @@
 	args := m.Called(ctx)
 	return args.Error(0)
 }
-<<<<<<< HEAD
-=======
 func (m *MockSpecEdge) ConfirmByChildren(ctx context.Context) error {
 	args := m.Called(ctx)
 	return args.Error(0)
 }
->>>>>>> 1096f2a7
 func (m *MockSpecEdge) IsOneStepForkSource(ctx context.Context) (bool, error) {
 	args := m.Called(ctx)
 	return args.Get(0).(bool), args.Error(1)
