//SPDX-License-Identifier: UNLICENSED
pragma solidity ^0.8.0;

import "../libraries/CryptographyPrimitives.sol";

<<<<<<< HEAD
/// @dev The requested hash preimage at the given offset has not been proven yet
error NotProven(bytes32 fullHash, uint64 offset);

contract HashProofHelper {
	struct KeccakState {
		uint64 offset;
		bytes part;
		uint64[25] state;
		uint256 length;
	}

	struct PreimagePart {
		bool proven;
		bytes part;
	}

	mapping(bytes32 => mapping(uint64 => PreimagePart)) private preimageParts;
	mapping(address => KeccakState) public keccakStates;

	event PreimagePartProven(
		bytes32 indexed fullHash,
		uint64 indexed offset,
		bytes part
	);
=======
contract HashProofHelper {
    struct PreimagePart {
        bytes32 fullHash;
        uint64 offset;
        bytes part;
    }

    struct KeccakState {
        uint64 offset;
        bytes part;
        uint64[25] state;
        uint256 length;
    }

    PreimagePart[] public preimageParts;
    mapping(address => KeccakState) public keccakStates;

    event PreimagePartProven(
        bytes32 indexed fullHash,
        uint64 indexed offset,
        uint256 indexed proofNumber,
        bytes part
    );
>>>>>>> c93c806a

    uint256 constant MAX_PART_LENGTH = 32;
    uint256 constant KECCAK_ROUND_INPUT = 136;

<<<<<<< HEAD
	function proveWithFullPreimage(bytes calldata data, uint64 offset) external returns (bytes32 fullHash) {
		fullHash = keccak256(data);
		bytes memory part;
		if (data.length > offset) {
			uint256 partLength = data.length - offset;
			if (partLength > 32) {
				partLength = 32;
			}
			part = data[offset:(offset + partLength)];
		}
		preimageParts[fullHash][offset] = PreimagePart({
			proven: true,
			part: part
		});
		emit PreimagePartProven(
			fullHash,
			offset,
			part
		);
	}

	// Flags: a bitset signaling various things about the proof, ordered from least to most significant bits.
	//   0th bit: indicates that this data is the final chunk of preimage data.
	//   1st bit: indicates that the preimage part currently being built should be cleared before this.
	function proveWithSplitPreimage(bytes calldata data, uint64 offset, uint256 flags) external returns (bytes32 fullHash) {
		bool isFinal = (flags & (1 << 0)) != 0;
		if ((flags & (1 << 1)) != 0) {
			delete keccakStates[msg.sender];
		}
		require(isFinal || data.length % KECCAK_ROUND_INPUT == 0, "NOT_BLOCK_ALIGNED");
		KeccakState storage state = keccakStates[msg.sender];
		uint256 startLength = state.length;
		if (startLength == 0) {
			state.offset = offset;
		} else {
			require(state.offset == offset, "DIFF_OFFSET");
		}
		keccakUpdate(state, data, isFinal);
		if (uint256(offset) + MAX_PART_LENGTH > startLength && offset < state.length) {
			uint256 startIdx = 0;
			if (offset > startLength) {
				startIdx = offset - startLength;
			}
			uint256 endIdx = uint256(offset) + MAX_PART_LENGTH - startLength;
			if (endIdx > data.length) {
				endIdx = data.length;
			}
			for (uint256 i = startIdx; i < endIdx; i++) {
				state.part.push(data[i]);
			}
		}
		if (!isFinal) {
			return bytes32(0);
		}
		for (uint256 i = 0; i < 32; i++) {
			uint256 stateIdx = i / 8;
			// work around our weird keccakF function state ordering
			stateIdx = 5 * (stateIdx % 5) + stateIdx / 5;
			uint8 b = uint8(state.state[stateIdx] >> ((i % 8) * 8));
			fullHash |= bytes32(uint256(b) << (248 - (i * 8)));
		}
		preimageParts[fullHash][state.offset] = PreimagePart({
			proven: true,
			part: state.part
		});
		emit PreimagePartProven(
			fullHash,
			state.offset,
			state.part
		);
		delete keccakStates[msg.sender];
	}
=======
    function proveWithFullPreimage(bytes calldata data, uint64 offset)
        external
        returns (uint256 proofNumber)
    {
        bytes32 fullHash = keccak256(data);
        bytes memory part;
        if (data.length > offset) {
            uint256 partLength = data.length - offset;
            if (partLength > 32) {
                partLength = 32;
            }
            part = data[offset:(offset + partLength)];
        }
        proofNumber = preimageParts.length;
        preimageParts.push(PreimagePart({fullHash: fullHash, offset: offset, part: part}));
        emit PreimagePartProven(fullHash, offset, proofNumber, part);
    }

    // Flags: a bitset signaling various things about the proof, ordered from least to most significant bits.
    //   0th bit: indicates that this data is the final chunk of preimage data.
    //   1st bit: indicates that the preimage part currently being built should be cleared before this.
    function proveWithSplitPreimage(
        bytes calldata data,
        uint64 offset,
        uint256 flags
    ) external returns (uint256 proofNumber) {
        bool isFinal = (flags & (1 << 0)) != 0;
        if ((flags & (1 << 1)) != 0) {
            delete keccakStates[msg.sender];
        }
        require(isFinal || data.length % KECCAK_ROUND_INPUT == 0, "NOT_BLOCK_ALIGNED");
        KeccakState storage state = keccakStates[msg.sender];
        uint256 startLength = state.length;
        if (startLength == 0) {
            state.offset = offset;
        } else {
            require(state.offset == offset, "DIFF_OFFSET");
        }
        keccakUpdate(state, data, isFinal);
        if (uint256(offset) + MAX_PART_LENGTH > startLength && offset < state.length) {
            uint256 startIdx = 0;
            if (offset > startLength) {
                startIdx = offset - startLength;
            }
            uint256 endIdx = uint256(offset) + MAX_PART_LENGTH - startLength;
            if (endIdx > data.length) {
                endIdx = data.length;
            }
            for (uint256 i = startIdx; i < endIdx; i++) {
                state.part.push(data[i]);
            }
        }
        if (!isFinal) {
            return 0;
        }
        bytes32 fullHash;
        for (uint256 i = 0; i < 32; i++) {
            uint256 stateIdx = i / 8;
            // work around our weird keccakF function state ordering
            stateIdx = 5 * (stateIdx % 5) + stateIdx / 5;
            uint8 b = uint8(state.state[stateIdx] >> ((i % 8) * 8));
            fullHash |= bytes32(uint256(b) << (248 - (i * 8)));
        }
        proofNumber = preimageParts.length;
        preimageParts.push(
            PreimagePart({fullHash: fullHash, offset: state.offset, part: state.part})
        );
        delete keccakStates[msg.sender];
        emit PreimagePartProven(fullHash, state.offset, proofNumber, state.part);
    }
>>>>>>> c93c806a

    function keccakUpdate(
        KeccakState storage state,
        bytes calldata data,
        bool isFinal
    ) internal {
        state.length += data.length;
        while (true) {
            if (data.length == 0 && !isFinal) {
                break;
            }
            for (uint256 i = 0; i < KECCAK_ROUND_INPUT; i++) {
                uint8 b = 0;
                if (i < data.length) {
                    b = uint8(data[i]);
                } else {
                    // Padding
                    if (i == data.length) {
                        b |= uint8(0x01);
                    }
                    if (i == KECCAK_ROUND_INPUT - 1) {
                        b |= uint8(0x80);
                    }
                }
                uint256 stateIdx = i / 8;
                // work around our weird keccakF function state ordering
                stateIdx = 5 * (stateIdx % 5) + stateIdx / 5;
                state.state[stateIdx] ^= uint64(b) << uint64((i % 8) * 8);
            }
            uint256[25] memory state256;
            for (uint256 i = 0; i < 25; i++) {
                state256[i] = state.state[i];
            }
            state256 = CryptographyPrimitives.keccakF(state256);
            for (uint256 i = 0; i < 25; i++) {
                state.state[i] = uint64(state256[i]);
            }
            if (data.length < KECCAK_ROUND_INPUT) {
                break;
            }
            data = data[KECCAK_ROUND_INPUT:];
        }
    }

<<<<<<< HEAD
	function clearSplitProof() external {
		delete keccakStates[msg.sender];
	}

	/// Retrieves up to 32 bytes of the preimage of fullHash at the given offset, reverting if it hasn't been proven yet.
	function getPreimagePart(bytes32 fullHash, uint64 offset) external view returns (bytes memory) {
		PreimagePart storage part = preimageParts[fullHash][offset];
		if (!part.proven) {
			revert NotProven(fullHash, offset);
		}
		return part.part;
	}
=======
    function clearSplitProof() external {
        delete keccakStates[msg.sender];
    }
>>>>>>> c93c806a
}<|MERGE_RESOLUTION|>--- conflicted
+++ resolved
@@ -3,39 +3,10 @@
 
 import "../libraries/CryptographyPrimitives.sol";
 
-<<<<<<< HEAD
 /// @dev The requested hash preimage at the given offset has not been proven yet
 error NotProven(bytes32 fullHash, uint64 offset);
 
 contract HashProofHelper {
-	struct KeccakState {
-		uint64 offset;
-		bytes part;
-		uint64[25] state;
-		uint256 length;
-	}
-
-	struct PreimagePart {
-		bool proven;
-		bytes part;
-	}
-
-	mapping(bytes32 => mapping(uint64 => PreimagePart)) private preimageParts;
-	mapping(address => KeccakState) public keccakStates;
-
-	event PreimagePartProven(
-		bytes32 indexed fullHash,
-		uint64 indexed offset,
-		bytes part
-	);
-=======
-contract HashProofHelper {
-    struct PreimagePart {
-        bytes32 fullHash;
-        uint64 offset;
-        bytes part;
-    }
-
     struct KeccakState {
         uint64 offset;
         bytes part;
@@ -43,99 +14,24 @@
         uint256 length;
     }
 
-    PreimagePart[] public preimageParts;
+    struct PreimagePart {
+        bool proven;
+        bytes part;
+    }
+
+    mapping(bytes32 => mapping(uint64 => PreimagePart)) private preimageParts;
     mapping(address => KeccakState) public keccakStates;
 
-    event PreimagePartProven(
-        bytes32 indexed fullHash,
-        uint64 indexed offset,
-        uint256 indexed proofNumber,
-        bytes part
-    );
->>>>>>> c93c806a
+    event PreimagePartProven(bytes32 indexed fullHash, uint64 indexed offset, bytes part);
 
     uint256 constant MAX_PART_LENGTH = 32;
     uint256 constant KECCAK_ROUND_INPUT = 136;
 
-<<<<<<< HEAD
-	function proveWithFullPreimage(bytes calldata data, uint64 offset) external returns (bytes32 fullHash) {
-		fullHash = keccak256(data);
-		bytes memory part;
-		if (data.length > offset) {
-			uint256 partLength = data.length - offset;
-			if (partLength > 32) {
-				partLength = 32;
-			}
-			part = data[offset:(offset + partLength)];
-		}
-		preimageParts[fullHash][offset] = PreimagePart({
-			proven: true,
-			part: part
-		});
-		emit PreimagePartProven(
-			fullHash,
-			offset,
-			part
-		);
-	}
-
-	// Flags: a bitset signaling various things about the proof, ordered from least to most significant bits.
-	//   0th bit: indicates that this data is the final chunk of preimage data.
-	//   1st bit: indicates that the preimage part currently being built should be cleared before this.
-	function proveWithSplitPreimage(bytes calldata data, uint64 offset, uint256 flags) external returns (bytes32 fullHash) {
-		bool isFinal = (flags & (1 << 0)) != 0;
-		if ((flags & (1 << 1)) != 0) {
-			delete keccakStates[msg.sender];
-		}
-		require(isFinal || data.length % KECCAK_ROUND_INPUT == 0, "NOT_BLOCK_ALIGNED");
-		KeccakState storage state = keccakStates[msg.sender];
-		uint256 startLength = state.length;
-		if (startLength == 0) {
-			state.offset = offset;
-		} else {
-			require(state.offset == offset, "DIFF_OFFSET");
-		}
-		keccakUpdate(state, data, isFinal);
-		if (uint256(offset) + MAX_PART_LENGTH > startLength && offset < state.length) {
-			uint256 startIdx = 0;
-			if (offset > startLength) {
-				startIdx = offset - startLength;
-			}
-			uint256 endIdx = uint256(offset) + MAX_PART_LENGTH - startLength;
-			if (endIdx > data.length) {
-				endIdx = data.length;
-			}
-			for (uint256 i = startIdx; i < endIdx; i++) {
-				state.part.push(data[i]);
-			}
-		}
-		if (!isFinal) {
-			return bytes32(0);
-		}
-		for (uint256 i = 0; i < 32; i++) {
-			uint256 stateIdx = i / 8;
-			// work around our weird keccakF function state ordering
-			stateIdx = 5 * (stateIdx % 5) + stateIdx / 5;
-			uint8 b = uint8(state.state[stateIdx] >> ((i % 8) * 8));
-			fullHash |= bytes32(uint256(b) << (248 - (i * 8)));
-		}
-		preimageParts[fullHash][state.offset] = PreimagePart({
-			proven: true,
-			part: state.part
-		});
-		emit PreimagePartProven(
-			fullHash,
-			state.offset,
-			state.part
-		);
-		delete keccakStates[msg.sender];
-	}
-=======
     function proveWithFullPreimage(bytes calldata data, uint64 offset)
         external
-        returns (uint256 proofNumber)
+        returns (bytes32 fullHash)
     {
-        bytes32 fullHash = keccak256(data);
+        fullHash = keccak256(data);
         bytes memory part;
         if (data.length > offset) {
             uint256 partLength = data.length - offset;
@@ -144,9 +40,8 @@
             }
             part = data[offset:(offset + partLength)];
         }
-        proofNumber = preimageParts.length;
-        preimageParts.push(PreimagePart({fullHash: fullHash, offset: offset, part: part}));
-        emit PreimagePartProven(fullHash, offset, proofNumber, part);
+        preimageParts[fullHash][offset] = PreimagePart({proven: true, part: part});
+        emit PreimagePartProven(fullHash, offset, part);
     }
 
     // Flags: a bitset signaling various things about the proof, ordered from least to most significant bits.
@@ -156,7 +51,7 @@
         bytes calldata data,
         uint64 offset,
         uint256 flags
-    ) external returns (uint256 proofNumber) {
+    ) external returns (bytes32 fullHash) {
         bool isFinal = (flags & (1 << 0)) != 0;
         if ((flags & (1 << 1)) != 0) {
             delete keccakStates[msg.sender];
@@ -184,9 +79,8 @@
             }
         }
         if (!isFinal) {
-            return 0;
+            return bytes32(0);
         }
-        bytes32 fullHash;
         for (uint256 i = 0; i < 32; i++) {
             uint256 stateIdx = i / 8;
             // work around our weird keccakF function state ordering
@@ -194,14 +88,10 @@
             uint8 b = uint8(state.state[stateIdx] >> ((i % 8) * 8));
             fullHash |= bytes32(uint256(b) << (248 - (i * 8)));
         }
-        proofNumber = preimageParts.length;
-        preimageParts.push(
-            PreimagePart({fullHash: fullHash, offset: state.offset, part: state.part})
-        );
+        preimageParts[fullHash][state.offset] = PreimagePart({proven: true, part: state.part});
+        emit PreimagePartProven(fullHash, state.offset, state.part);
         delete keccakStates[msg.sender];
-        emit PreimagePartProven(fullHash, state.offset, proofNumber, state.part);
     }
->>>>>>> c93c806a
 
     function keccakUpdate(
         KeccakState storage state,
@@ -246,22 +136,16 @@
         }
     }
 
-<<<<<<< HEAD
-	function clearSplitProof() external {
-		delete keccakStates[msg.sender];
-	}
-
-	/// Retrieves up to 32 bytes of the preimage of fullHash at the given offset, reverting if it hasn't been proven yet.
-	function getPreimagePart(bytes32 fullHash, uint64 offset) external view returns (bytes memory) {
-		PreimagePart storage part = preimageParts[fullHash][offset];
-		if (!part.proven) {
-			revert NotProven(fullHash, offset);
-		}
-		return part.part;
-	}
-=======
     function clearSplitProof() external {
         delete keccakStates[msg.sender];
     }
->>>>>>> c93c806a
+
+    /// Retrieves up to 32 bytes of the preimage of fullHash at the given offset, reverting if it hasn't been proven yet.
+    function getPreimagePart(bytes32 fullHash, uint64 offset) external view returns (bytes memory) {
+        PreimagePart storage part = preimageParts[fullHash][offset];
+        if (!part.proven) {
+            revert NotProven(fullHash, offset);
+        }
+        return part.part;
+    }
 }