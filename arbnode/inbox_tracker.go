--- conflicted
+++ resolved
@@ -201,7 +201,6 @@
 	return count, nil
 }
 
-<<<<<<< HEAD
 func (t *InboxTracker) FindL1BatchForMessage(pos arbutil.MessageIndex) (uint64, error) {
 	batchCount, err := t.GetBatchCount()
 	if err != nil {
@@ -240,10 +239,7 @@
 	}
 }
 
-func (t *InboxTracker) populateFeedBacklog(broadcastServer *broadcaster.Broadcaster) error {
-=======
 func (t *InboxTracker) PopulateFeedBacklog(broadcastServer *broadcaster.Broadcaster) error {
->>>>>>> bf67b36c
 	batchCount, err := t.GetBatchCount()
 	if err != nil {
 		return fmt.Errorf("error getting batch count: %w", err)
