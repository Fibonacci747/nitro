// Copyright 2021-2023, Offchain Labs, Inc.
// For license information, see https://github.com/nitro/blob/master/LICENSE

// Package dataposter implements generic functionality to post transactions.
package dataposter

import (
	"context"
	"errors"
	"fmt"
	"math/big"
	"strings"
	"sync"
	"time"

	"github.com/ethereum/go-ethereum/accounts/abi/bind"
	"github.com/ethereum/go-ethereum/common"
	"github.com/ethereum/go-ethereum/core/types"
	"github.com/ethereum/go-ethereum/ethdb"
	"github.com/ethereum/go-ethereum/log"
	"github.com/ethereum/go-ethereum/params"
	"github.com/ethereum/go-ethereum/rpc"
	"github.com/go-redis/redis/v8"
	"github.com/offchainlabs/nitro/arbnode/dataposter/leveldb"
	"github.com/offchainlabs/nitro/arbnode/dataposter/slice"
	"github.com/offchainlabs/nitro/arbnode/dataposter/storage"
	"github.com/offchainlabs/nitro/arbutil"
	"github.com/offchainlabs/nitro/util/arbmath"
	"github.com/offchainlabs/nitro/util/headerreader"
	"github.com/offchainlabs/nitro/util/signature"
	"github.com/offchainlabs/nitro/util/stopwaiter"
	"github.com/spf13/pflag"

	redisstorage "github.com/offchainlabs/nitro/arbnode/dataposter/redis"
)

// Dataposter implements functionality to post transactions on the chain. It
// is initialized with specified sender/signer and keeps nonce of that address
// as it posts transactions.
// Transactions are also saved in the queue when it's being sent, and when
// persistant storage is used for the queue, after restarting the node
// dataposter will pick up where it left.
// DataPoster must be RLP serializable and deserializable
type DataPoster struct {
	stopwaiter.StopWaiter
	headerReader      *headerreader.HeaderReader
	client            arbutil.L1Interface
	sender            common.Address
	signer            bind.SignerFn
	redisLock         AttemptLocker
	config            ConfigFetcher
	replacementTimes  []time.Duration
	metadataRetriever func(ctx context.Context, blockNum *big.Int) ([]byte, error)

	// These fields are protected by the mutex.
	// TODO: factor out these fields into separate structure, since now one
	// needs to make sure call sites of methods that change these values hold
	// the lock (currently ensured by having comments like:
	// "the mutex must be held by the caller" above the function).
	mutex      sync.Mutex
	lastBlock  *big.Int
	balance    *big.Int
	nonce      uint64
	queue      QueueStorage
	errorCount map[uint64]int // number of consecutive intermittent errors rbf-ing or sending, per nonce
}

type AttemptLocker interface {
	AttemptLock(context.Context) bool
}

func parseReplacementTimes(val string) ([]time.Duration, error) {
	var res []time.Duration
	var lastReplacementTime time.Duration
	for _, s := range strings.Split(val, ",") {
		t, err := time.ParseDuration(s)
		if err != nil {
			return nil, err
		}
		if t <= lastReplacementTime {
			return nil, errors.New("replacement times must be increasing")
		}
		res = append(res, t)
		lastReplacementTime = t
	}
	if len(res) == 0 {
		log.Warn("disabling replace-by-fee for data poster")
	}
	// To avoid special casing "don't replace again", replace in 10 years.
	return append(res, time.Hour*24*365*10), nil
}

func NewDataPoster(db ethdb.Database, headerReader *headerreader.HeaderReader, auth *bind.TransactOpts, redisClient redis.UniversalClient, redisLock AttemptLocker, config ConfigFetcher, metadataRetriever func(ctx context.Context, blockNum *big.Int) ([]byte, error)) (*DataPoster, error) {
	replacementTimes, err := parseReplacementTimes(config().ReplacementTimes)
	if err != nil {
		return nil, err
	}
	var queue QueueStorage
	switch {
	case config().EnableLevelDB:
		queue = leveldb.New(db)
	case redisClient == nil:
		queue = slice.NewStorage()
	default:
		var err error
		queue, err = redisstorage.NewStorage(redisClient, "data-poster.queue", &config().RedisSigner)
		if err != nil {
			return nil, err
		}
	}
	return &DataPoster{
		headerReader:      headerReader,
		client:            headerReader.Client(),
		sender:            auth.From,
		signer:            auth.Signer,
		config:            config,
		replacementTimes:  replacementTimes,
		metadataRetriever: metadataRetriever,
		queue:             queue,
		redisLock:         redisLock,
		errorCount:        make(map[uint64]int),
	}, nil
}

func (p *DataPoster) Sender() common.Address {
	return p.sender
}

<<<<<<< HEAD
func (p *DataPoster) GetNextNonceAndMeta(ctx context.Context) (uint64, []byte, error) {
=======
// Does basic check whether posting transaction with specified nonce would
// result in exceeding maximum queue length or maximum transactions in mempool.
func (p *DataPoster[Meta]) canPostWithNonce(ctx context.Context, nextNonce uint64) error {
	cfg := p.config()
	// If the queue has reached configured max size, don't post a transaction.
	if cfg.MaxQueuedTransactions > 0 {
		queueLen, err := p.queue.Length(ctx)
		if err != nil {
			return fmt.Errorf("getting queue length: %w", err)
		}
		if queueLen >= cfg.MaxQueuedTransactions {
			return fmt.Errorf("posting a transaction with nonce: %d will exceed max allowed dataposter queued transactions: %d, current nonce: %d", nextNonce, cfg.MaxQueuedTransactions, p.nonce)
		}
	}
	// Check that posting a new transaction won't exceed maximum pending
	// transactions in mempool.
	if cfg.MaxMempoolTransactions > 0 {
		unconfirmedNonce, err := p.client.NonceAt(ctx, p.sender, nil)
		if err != nil {
			return fmt.Errorf("getting nonce of a dataposter sender: %w", err)
		}
		if nextNonce-unconfirmedNonce > cfg.MaxMempoolTransactions {
			return fmt.Errorf("posting a transaction with nonce: %d will exceed max mempool size: %d, unconfirmed nonce: %d", nextNonce, cfg.MaxMempoolTransactions, unconfirmedNonce)
		}
	}
	return nil
}

// GetNextNonceAndMeta retrieves generates next nonce, validates that a
// transaction can be posted with that nonce, and fetches "Meta" either last
// queued iterm (if queue isn't empty) or retrieves with last block.
func (p *DataPoster[Meta]) GetNextNonceAndMeta(ctx context.Context) (uint64, Meta, error) {
>>>>>>> c028bf33
	config := p.config()
	var emptyMeta []byte
	p.mutex.Lock()
	defer p.mutex.Unlock()
	// Ensure latest finalized block state is available.
	blockNum, err := p.client.BlockNumber(ctx)
	if err != nil {
		return 0, emptyMeta, err
	}
	lastQueueItem, err := p.queue.FetchLast(ctx)
	if err != nil {
		return 0, emptyMeta, err
	}
	if lastQueueItem != nil {
		nextNonce := lastQueueItem.Data.Nonce + 1
		if err := p.canPostWithNonce(ctx, nextNonce); err != nil {
			return 0, emptyMeta, err
		}
		return nextNonce, lastQueueItem.Meta, nil
	}

	if err := p.updateNonce(ctx); err != nil {
		if !p.queue.IsPersistent() && config.WaitForL1Finality {
			return 0, emptyMeta, fmt.Errorf("error getting latest finalized nonce (and queue is not persistent): %w", err)
		}
		// Fall back to using a recent block to get the nonce. This is safe because there's nothing in the queue.
		nonceQueryBlock := arbmath.UintToBig(arbmath.SaturatingUSub(blockNum, 1))
		log.Warn("failed to update nonce with queue empty; falling back to using a recent block", "recentBlock", nonceQueryBlock, "err", err)
		nonce, err := p.client.NonceAt(ctx, p.sender, nonceQueryBlock)
		if err != nil {
			return 0, emptyMeta, fmt.Errorf("failed to get nonce at block %v: %w", nonceQueryBlock, err)
		}
		p.lastBlock = nonceQueryBlock
		p.nonce = nonce
	}
	meta, err := p.metadataRetriever(ctx, p.lastBlock)
	return p.nonce, meta, err
}

const minRbfIncrease = arbmath.OneInBips * 11 / 10

func (p *DataPoster) feeAndTipCaps(ctx context.Context, gasLimit uint64, lastFeeCap *big.Int, lastTipCap *big.Int, dataCreatedAt time.Time, backlogOfBatches uint64) (*big.Int, *big.Int, error) {
	config := p.config()
	latestHeader, err := p.headerReader.LastHeader(ctx)
	if err != nil {
		return nil, nil, err
	}
	if latestHeader.BaseFee == nil {
		return nil, nil, fmt.Errorf("latest parent chain block %v missing BaseFee (either the parent chain does not have EIP-1559 or the parent chain node is not synced)", latestHeader.Number)
	}
	newFeeCap := new(big.Int).Mul(latestHeader.BaseFee, big.NewInt(2))
	newFeeCap = arbmath.BigMax(newFeeCap, arbmath.FloatToBig(config.MinFeeCapGwei*params.GWei))

	newTipCap, err := p.client.SuggestGasTipCap(ctx)
	if err != nil {
		return nil, nil, err
	}
	newTipCap = arbmath.BigMax(newTipCap, arbmath.FloatToBig(config.MinTipCapGwei*params.GWei))

	hugeTipIncrease := false
	if lastTipCap != nil {
		newTipCap = arbmath.BigMax(newTipCap, arbmath.BigMulByBips(lastTipCap, minRbfIncrease))
		// hugeTipIncrease is true if the new tip cap is at least 10x the last tip cap
		hugeTipIncrease = lastTipCap.Sign() == 0 || arbmath.BigDiv(newTipCap, lastTipCap).Cmp(big.NewInt(10)) >= 0
	}

	newFeeCap.Add(newFeeCap, newTipCap)
	if lastFeeCap != nil && hugeTipIncrease {
		log.Warn("data poster recommending huge tip increase", "lastTipCap", lastTipCap, "newTipCap", newTipCap)
		// If we're trying to drastically increase the tip, make sure we increase the fee cap by minRbfIncrease.
		newFeeCap = arbmath.BigMax(newFeeCap, arbmath.BigMulByBips(lastFeeCap, minRbfIncrease))
	}

	elapsed := time.Since(dataCreatedAt)
	// MaxFeeCap = (BacklogOfBatches^2 * UrgencyGWei^2 + TargetPriceGWei) * GWei
	maxFeeCap :=
		arbmath.FloatToBig(
			(float64(arbmath.SquareUint(backlogOfBatches))*
				arbmath.SquareFloat(config.UrgencyGwei) +
				config.TargetPriceGwei) *
				params.GWei)
	if arbmath.BigGreaterThan(newFeeCap, maxFeeCap) {
		log.Warn(
			"reducing proposed fee cap to current maximum",
			"proposedFeeCap", newFeeCap,
			"maxFeeCap", maxFeeCap,
			"elapsed", elapsed,
		)
		newFeeCap = maxFeeCap
	}

	balanceFeeCap := new(big.Int).Div(p.balance, new(big.Int).SetUint64(gasLimit))
	if arbmath.BigGreaterThan(newFeeCap, balanceFeeCap) {
		log.Error(
			"lack of L1 balance prevents posting transaction with desired fee cap",
			"balance", p.balance,
			"gasLimit", gasLimit,
			"desiredFeeCap", newFeeCap,
			"balanceFeeCap", balanceFeeCap,
		)
		newFeeCap = balanceFeeCap
	}

	if arbmath.BigGreaterThan(newTipCap, newFeeCap) {
		log.Warn(
			"reducing new tip cap to new fee cap",
			"proposedTipCap", newTipCap,
			"newFeeCap", newFeeCap,
		)
		newTipCap = new(big.Int).Set(newFeeCap)
	}

	return newFeeCap, newTipCap, nil
}

<<<<<<< HEAD
func (p *DataPoster) PostTransaction(ctx context.Context, dataCreatedAt time.Time, nonce uint64, meta []byte, to common.Address, calldata []byte, gasLimit uint64) error {
=======
// Validates that transaction can be posted (mempool, queue limits aren't
// reached), saves it into the queue storage, updates balance, and posts
// transaction.
func (p *DataPoster[Meta]) PostTransaction(ctx context.Context, dataCreatedAt time.Time, nonce uint64, meta Meta, to common.Address, calldata []byte, gasLimit uint64) error {
>>>>>>> c028bf33
	p.mutex.Lock()
	defer p.mutex.Unlock()
	err := p.updateBalance(ctx)
	if err != nil {
		return fmt.Errorf("failed to update data poster balance: %w", err)
	}
	feeCap, tipCap, err := p.feeAndTipCaps(ctx, gasLimit, nil, nil, dataCreatedAt, 0)
	if err != nil {
		return err
	}
	inner := types.DynamicFeeTx{
		Nonce:     nonce,
		GasTipCap: tipCap,
		GasFeeCap: feeCap,
		Gas:       gasLimit,
		To:        &to,
		Value:     new(big.Int),
		Data:      calldata,
	}
	fullTx, err := p.signer(p.sender, types.NewTx(&inner))
	if err != nil {
		return err
	}
	queuedTx := storage.QueuedTransaction{
		Data:            inner,
		FullTx:          fullTx,
		Meta:            meta,
		Sent:            false,
		Created:         dataCreatedAt,
		NextReplacement: time.Now().Add(p.replacementTimes[0]),
	}
	return p.sendTx(ctx, nil, &queuedTx)
}

// the mutex must be held by the caller
func (p *DataPoster) saveTx(ctx context.Context, prevTx, newTx *storage.QueuedTransaction) error {
	if prevTx != nil && prevTx.Data.Nonce != newTx.Data.Nonce {
		return fmt.Errorf("prevTx nonce %v doesn't match newTx nonce %v", prevTx.Data.Nonce, newTx.Data.Nonce)
	}
	return p.queue.Put(ctx, newTx.Data.Nonce, prevTx, newTx)
}

func (p *DataPoster) sendTx(ctx context.Context, prevTx *storage.QueuedTransaction, newTx *storage.QueuedTransaction) error {
	if prevTx != newTx {
		if err := p.saveTx(ctx, prevTx, newTx); err != nil {
			return err
		}
	}
	if err := p.client.SendTransaction(ctx, newTx.FullTx); err != nil {
		if !strings.Contains(err.Error(), "already known") && !strings.Contains(err.Error(), "nonce too low") {
			log.Warn("DataPoster failed to send transaction", "err", err, "nonce", newTx.FullTx.Nonce(), "feeCap", newTx.FullTx.GasFeeCap(), "tipCap", newTx.FullTx.GasTipCap())
			return err
		}
		log.Info("DataPoster transaction already known", "err", err, "nonce", newTx.FullTx.Nonce(), "hash", newTx.FullTx.Hash())
	} else {
		log.Info("DataPoster sent transaction", "nonce", newTx.FullTx.Nonce(), "hash", newTx.FullTx.Hash(), "feeCap", newTx.FullTx.GasFeeCap())
	}
	newerTx := *newTx
	newerTx.Sent = true
	return p.saveTx(ctx, newTx, &newerTx)
}

// The mutex must be held by the caller.
func (p *DataPoster) replaceTx(ctx context.Context, prevTx *storage.QueuedTransaction, backlogOfBatches uint64) error {
	newFeeCap, newTipCap, err := p.feeAndTipCaps(ctx, prevTx.Data.Gas, prevTx.Data.GasFeeCap, prevTx.Data.GasTipCap, prevTx.Created, backlogOfBatches)
	if err != nil {
		return err
	}

	minNewFeeCap := arbmath.BigMulByBips(prevTx.Data.GasFeeCap, minRbfIncrease)
	newTx := *prevTx
	if newFeeCap.Cmp(minNewFeeCap) < 0 {
		log.Debug(
			"no need to replace by fee transaction",
			"nonce", prevTx.Data.Nonce,
			"lastFeeCap", prevTx.Data.GasFeeCap,
			"recommendedFeeCap", newFeeCap,
			"lastTipCap", prevTx.Data.GasTipCap,
			"recommendedTipCap", newTipCap,
		)
		newTx.NextReplacement = time.Now().Add(time.Minute)
		return p.sendTx(ctx, prevTx, &newTx)
	}

	elapsed := time.Since(prevTx.Created)
	for _, replacement := range p.replacementTimes {
		if elapsed >= replacement {
			continue
		}
		newTx.NextReplacement = prevTx.Created.Add(replacement)
		break
	}
	newTx.Sent = false
	newTx.Data.GasFeeCap = newFeeCap
	newTx.Data.GasTipCap = newTipCap
	newTx.FullTx, err = p.signer(p.sender, types.NewTx(&newTx.Data))
	if err != nil {
		return err
	}

	return p.sendTx(ctx, prevTx, &newTx)
}

// Gets latest known or finalized block header (depending on config flag),
// gets the nonce of the dataposter sender and stores it if it has increased.
// The mutex must be held by the caller.
func (p *DataPoster) updateNonce(ctx context.Context) error {
	var blockNumQuery *big.Int
	if p.config().WaitForL1Finality {
		blockNumQuery = big.NewInt(int64(rpc.FinalizedBlockNumber))
	}
	header, err := p.client.HeaderByNumber(ctx, blockNumQuery)
	if err != nil {
		return fmt.Errorf("failed to get the latest or finalized L1 header: %w", err)
	}
	if p.lastBlock != nil && arbmath.BigEquals(p.lastBlock, header.Number) {
		return nil
	}
	nonce, err := p.client.NonceAt(ctx, p.sender, header.Number)
	if err != nil {
		if p.lastBlock != nil {
			log.Warn("failed to get current nonce", "lastBlock", p.lastBlock, "newBlock", header.Number, "err", err)
			return nil
		}
		return err
	}
	// Ignore if nonce hasn't increased.
	if nonce <= p.nonce {
		return nil
	}
	log.Info("data poster transactions confirmed", "previousNonce", p.nonce, "newNonce", nonce, "previousL1Block", p.lastBlock, "newL1Block", header.Number)
	if len(p.errorCount) > 0 {
		for x := p.nonce; x < nonce; x++ {
			delete(p.errorCount, x)
		}
	}
	// We don't prune the most recent transaction in order to ensure that the data poster
	// always has a reference point in its queue of the latest transaction nonce and metadata.
	// nonce > 0 is implied by nonce > p.nonce, so this won't underflow.
	if err := p.queue.Prune(ctx, nonce-1); err != nil {
		return err
	}
	// We update these two variables together because they should remain in sync even if there's an error.
	p.lastBlock = header.Number
	p.nonce = nonce
	return nil
}

// Updates dataposter balance to balance at pending block.
func (p *DataPoster) updateBalance(ctx context.Context) error {
	// Use the pending (representated as -1) balance because we're looking at batches we'd post,
	// so we want to see how much gas we could afford with our pending state.
	balance, err := p.client.BalanceAt(ctx, p.sender, big.NewInt(-1))
	if err != nil {
		return err
	}
	p.balance = balance
	return nil
}

const maxConsecutiveIntermittentErrors = 10

func (p *DataPoster) maybeLogError(err error, tx *storage.QueuedTransaction, msg string) {
	nonce := tx.Data.Nonce
	if err == nil {
		delete(p.errorCount, nonce)
		return
	}
	logLevel := log.Error
	if errors.Is(err, storage.ErrStorageRace) {
		p.errorCount[nonce]++
		if p.errorCount[nonce] <= maxConsecutiveIntermittentErrors {
			logLevel = log.Debug
		}
	} else {
		delete(p.errorCount, nonce)
	}
	logLevel(msg, "err", err, "nonce", nonce, "feeCap", tx.Data.GasFeeCap, "tipCap", tx.Data.GasTipCap)
}

const minWait = time.Second * 10

<<<<<<< HEAD
// Tries to acquire redis lock, updates balance and nonce,
func (p *DataPoster) Start(ctxIn context.Context) {
=======
// Dataposter keeps iteratively doing the following: updates the its balance
// and nonce according to the pending block, fetches queue content, checks for
// replace-by-fee after specified durations, and tries to send unsent
// transactions from the queue.
func (p *DataPoster[Meta]) Start(ctxIn context.Context) {
>>>>>>> c028bf33
	p.StopWaiter.Start(ctxIn, p)
	p.CallIteratively(func(ctx context.Context) time.Duration {
		p.mutex.Lock()
		defer p.mutex.Unlock()
		if !p.redisLock.AttemptLock(ctx) {
			return minWait
		}
		err := p.updateBalance(ctx)
		if err != nil {
			log.Warn("failed to update tx poster balance", "err", err)
			return minWait
		}
		err = p.updateNonce(ctx)
		if err != nil {
			// This is non-fatal because it's only needed for clearing out old queue items.
			log.Warn("failed to update tx poster nonce", "err", err)
		}
		now := time.Now()
		nextCheck := now.Add(p.replacementTimes[0])
		maxTxsToRbf := p.config().MaxMempoolTransactions
		if maxTxsToRbf == 0 {
			maxTxsToRbf = 512
		}
		unconfirmedNonce, err := p.client.NonceAt(ctx, p.sender, nil)
		if err != nil {
			log.Warn("Failed to get latest nonce", "err", err)
			return minWait
		}
		// We use unconfirmedNonce here to replace-by-fee transactions that aren't in a block,
		// excluding those that are in an unconfirmed block. If a reorg occurs, we'll continue
		// replacing them by fee.
		queueContents, err := p.queue.FetchContents(ctx, unconfirmedNonce, maxTxsToRbf)
		if err != nil {
			log.Warn("Failed to get tx queue contents", "err", err)
			return minWait
		}
		for index, tx := range queueContents {
			backlogOfBatches := len(queueContents) - index - 1
			replacing := false
			if now.After(tx.NextReplacement) {
				replacing = true
				err := p.replaceTx(ctx, tx, uint64(backlogOfBatches))
				p.maybeLogError(err, tx, "failed to replace-by-fee transaction")
			}
			if nextCheck.After(tx.NextReplacement) {
				nextCheck = tx.NextReplacement
			}
			if !replacing && !tx.Sent {
				err := p.sendTx(ctx, tx, tx)
				p.maybeLogError(err, tx, "failed to re-send transaction")
				if err != nil {
					nextSend := time.Now().Add(time.Minute)
					if nextCheck.After(nextSend) {
						nextCheck = nextSend
					}
				}
			}
		}
		wait := time.Until(nextCheck)
		if wait < minWait {
			wait = minWait
		}
		return wait
	})
}

// Implements queue-alike storage that can
// - Insert item at specified index
// - Update item with the condition that existing value equals assumed value
// - Delete all the items up to specified index (prune)
// - Calculate length
// Note: one of the implementation of this interface (Redis storage) does not
// support duplicate values.
type QueueStorage interface {
	// Returns at most maxResults items starting from specified index.
	FetchContents(ctx context.Context, startingIndex uint64, maxResults uint64) ([]*storage.QueuedTransaction, error)
	// Returns item with the biggest index.
	FetchLast(ctx context.Context) (*storage.QueuedTransaction, error)
	// Prunes items up to (excluding) specified index.
	Prune(ctx context.Context, until uint64) error
	// Inserts new item at specified index if previous value matches specified value.
	Put(ctx context.Context, index uint64, prevItem, newItem *storage.QueuedTransaction) error
	// Returns the size of a queue.
	Length(ctx context.Context) (int, error)
	// Indicates whether queue stored at disk.
	IsPersistent() bool
}

type DataPosterConfig struct {
	RedisSigner            signature.SimpleHmacConfig `koanf:"redis-signer"`
	ReplacementTimes       string                     `koanf:"replacement-times"`
	WaitForL1Finality      bool                       `koanf:"wait-for-l1-finality" reload:"hot"`
	MaxMempoolTransactions uint64                     `koanf:"max-mempool-transactions" reload:"hot"`
	MaxQueuedTransactions  int                        `koanf:"max-queued-transactions" reload:"hot"`
	TargetPriceGwei        float64                    `koanf:"target-price-gwei" reload:"hot"`
	UrgencyGwei            float64                    `koanf:"urgency-gwei" reload:"hot"`
	MinFeeCapGwei          float64                    `koanf:"min-fee-cap-gwei" reload:"hot"`
	MinTipCapGwei          float64                    `koanf:"min-tip-cap-gwei" reload:"hot"`
	EnableLevelDB          bool                       `koanf:"enable-leveldb" reload:"hot"`
}

// ConfigFetcher function type is used instead of directly passing config so
// that flags can be reloaded dynamically.
type ConfigFetcher func() *DataPosterConfig

func DataPosterConfigAddOptions(prefix string, f *pflag.FlagSet) {
	f.String(prefix+".replacement-times", DefaultDataPosterConfig.ReplacementTimes, "comma-separated list of durations since first posting to attempt a replace-by-fee")
	f.Bool(prefix+".wait-for-l1-finality", DefaultDataPosterConfig.WaitForL1Finality, "only treat a transaction as confirmed after L1 finality has been achieved (recommended)")
	f.Uint64(prefix+".max-mempool-transactions", DefaultDataPosterConfig.MaxMempoolTransactions, "the maximum number of transactions to have queued in the mempool at once (0 = unlimited)")
	f.Int(prefix+".max-queued-transactions", DefaultDataPosterConfig.MaxQueuedTransactions, "the maximum number of unconfirmed transactions to track at once (0 = unlimited)")
	f.Float64(prefix+".target-price-gwei", DefaultDataPosterConfig.TargetPriceGwei, "the target price to use for maximum fee cap calculation")
	f.Float64(prefix+".urgency-gwei", DefaultDataPosterConfig.UrgencyGwei, "the urgency to use for maximum fee cap calculation")
	f.Float64(prefix+".min-fee-cap-gwei", DefaultDataPosterConfig.MinFeeCapGwei, "the minimum fee cap to post transactions at")
	f.Float64(prefix+".min-tip-cap-gwei", DefaultDataPosterConfig.MinTipCapGwei, "the minimum tip cap to post transactions at")
	f.Bool(prefix+".enable-leveldb", DefaultDataPosterConfig.EnableLevelDB, "uses leveldb when enabled")
	signature.SimpleHmacConfigAddOptions(prefix+".redis-signer", f)
}

var DefaultDataPosterConfig = DataPosterConfig{
	ReplacementTimes:       "5m,10m,20m,30m,1h,2h,4h,6h,8h,12h,16h,18h,20h,22h",
	WaitForL1Finality:      true,
	TargetPriceGwei:        60.,
	UrgencyGwei:            2.,
	MaxMempoolTransactions: 64,
	MinTipCapGwei:          0.05,
	EnableLevelDB:          false,
}

var TestDataPosterConfig = DataPosterConfig{
	ReplacementTimes:       "1s,2s,5s,10s,20s,30s,1m,5m",
	RedisSigner:            signature.TestSimpleHmacConfig,
	WaitForL1Finality:      false,
	TargetPriceGwei:        60.,
	UrgencyGwei:            2.,
	MaxMempoolTransactions: 64,
	MinTipCapGwei:          0.05,
	EnableLevelDB:          false,
}<|MERGE_RESOLUTION|>--- conflicted
+++ resolved
@@ -126,12 +126,9 @@
 	return p.sender
 }
 
-<<<<<<< HEAD
-func (p *DataPoster) GetNextNonceAndMeta(ctx context.Context) (uint64, []byte, error) {
-=======
 // Does basic check whether posting transaction with specified nonce would
 // result in exceeding maximum queue length or maximum transactions in mempool.
-func (p *DataPoster[Meta]) canPostWithNonce(ctx context.Context, nextNonce uint64) error {
+func (p *DataPoster) canPostWithNonce(ctx context.Context, nextNonce uint64) error {
 	cfg := p.config()
 	// If the queue has reached configured max size, don't post a transaction.
 	if cfg.MaxQueuedTransactions > 0 {
@@ -160,39 +157,37 @@
 // GetNextNonceAndMeta retrieves generates next nonce, validates that a
 // transaction can be posted with that nonce, and fetches "Meta" either last
 // queued iterm (if queue isn't empty) or retrieves with last block.
-func (p *DataPoster[Meta]) GetNextNonceAndMeta(ctx context.Context) (uint64, Meta, error) {
->>>>>>> c028bf33
+func (p *DataPoster) GetNextNonceAndMeta(ctx context.Context) (uint64, []byte, error) {
 	config := p.config()
-	var emptyMeta []byte
 	p.mutex.Lock()
 	defer p.mutex.Unlock()
 	// Ensure latest finalized block state is available.
 	blockNum, err := p.client.BlockNumber(ctx)
 	if err != nil {
-		return 0, emptyMeta, err
+		return 0, nil, err
 	}
 	lastQueueItem, err := p.queue.FetchLast(ctx)
 	if err != nil {
-		return 0, emptyMeta, err
+		return 0, nil, err
 	}
 	if lastQueueItem != nil {
 		nextNonce := lastQueueItem.Data.Nonce + 1
 		if err := p.canPostWithNonce(ctx, nextNonce); err != nil {
-			return 0, emptyMeta, err
+			return 0, nil, err
 		}
 		return nextNonce, lastQueueItem.Meta, nil
 	}
 
 	if err := p.updateNonce(ctx); err != nil {
 		if !p.queue.IsPersistent() && config.WaitForL1Finality {
-			return 0, emptyMeta, fmt.Errorf("error getting latest finalized nonce (and queue is not persistent): %w", err)
+			return 0, nil, fmt.Errorf("error getting latest finalized nonce (and queue is not persistent): %w", err)
 		}
 		// Fall back to using a recent block to get the nonce. This is safe because there's nothing in the queue.
 		nonceQueryBlock := arbmath.UintToBig(arbmath.SaturatingUSub(blockNum, 1))
 		log.Warn("failed to update nonce with queue empty; falling back to using a recent block", "recentBlock", nonceQueryBlock, "err", err)
 		nonce, err := p.client.NonceAt(ctx, p.sender, nonceQueryBlock)
 		if err != nil {
-			return 0, emptyMeta, fmt.Errorf("failed to get nonce at block %v: %w", nonceQueryBlock, err)
+			return 0, nil, fmt.Errorf("failed to get nonce at block %v: %w", nonceQueryBlock, err)
 		}
 		p.lastBlock = nonceQueryBlock
 		p.nonce = nonce
@@ -277,14 +272,7 @@
 	return newFeeCap, newTipCap, nil
 }
 
-<<<<<<< HEAD
 func (p *DataPoster) PostTransaction(ctx context.Context, dataCreatedAt time.Time, nonce uint64, meta []byte, to common.Address, calldata []byte, gasLimit uint64) error {
-=======
-// Validates that transaction can be posted (mempool, queue limits aren't
-// reached), saves it into the queue storage, updates balance, and posts
-// transaction.
-func (p *DataPoster[Meta]) PostTransaction(ctx context.Context, dataCreatedAt time.Time, nonce uint64, meta Meta, to common.Address, calldata []byte, gasLimit uint64) error {
->>>>>>> c028bf33
 	p.mutex.Lock()
 	defer p.mutex.Unlock()
 	err := p.updateBalance(ctx)
@@ -467,16 +455,8 @@
 
 const minWait = time.Second * 10
 
-<<<<<<< HEAD
 // Tries to acquire redis lock, updates balance and nonce,
 func (p *DataPoster) Start(ctxIn context.Context) {
-=======
-// Dataposter keeps iteratively doing the following: updates the its balance
-// and nonce according to the pending block, fetches queue content, checks for
-// replace-by-fee after specified durations, and tries to send unsent
-// transactions from the queue.
-func (p *DataPoster[Meta]) Start(ctxIn context.Context) {
->>>>>>> c028bf33
 	p.StopWaiter.Start(ctxIn, p)
 	p.CallIteratively(func(ctx context.Context) time.Duration {
 		p.mutex.Lock()
