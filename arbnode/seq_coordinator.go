// Copyright 2021-2022, Offchain Labs, Inc.
// For license information, see https://github.com/nitro/blob/master/LICENSE

package arbnode

import (
	"context"
	"encoding/binary"
	"encoding/json"
	"errors"
	"fmt"
	"net"
	"net/http"
	"net/url"
	"sync"
	"sync/atomic"
	"time"

	"github.com/redis/go-redis/v9"
	flag "github.com/spf13/pflag"

	"github.com/ethereum/go-ethereum/common"
	"github.com/ethereum/go-ethereum/log"
	"github.com/ethereum/go-ethereum/metrics"

	"github.com/offchainlabs/nitro/arbos/arbostypes"
	"github.com/offchainlabs/nitro/arbutil"
	"github.com/offchainlabs/nitro/broadcastclient"
	"github.com/offchainlabs/nitro/execution"
	"github.com/offchainlabs/nitro/util/arbmath"
	"github.com/offchainlabs/nitro/util/contracts"
	"github.com/offchainlabs/nitro/util/redisutil"
	"github.com/offchainlabs/nitro/util/signature"
	"github.com/offchainlabs/nitro/util/stopwaiter"
)

var (
	isActiveSequencer = metrics.NewRegisteredGauge("arb/sequencer/active", nil)
)

type SeqCoordinator struct {
	stopwaiter.StopWaiter

	redisCoordinatorMutex sync.RWMutex
	redisCoordinator      redisutil.RedisCoordinator
	prevRedisCoordinator  *redisutil.RedisCoordinator
	prevRedisMessageCount arbutil.MessageIndex

	sync             *SyncMonitor
	streamer         *TransactionStreamer
	sequencer        execution.ExecutionSequencer
	delayedSequencer *DelayedSequencer
	signer           *signature.SignVerify
	config           SeqCoordinatorConfig // warning: static, don't use for hot reloadable fields

	prevChosenSequencer  string
	reportedWantsLockout bool

	lockoutUntil atomic.Int64 // atomic

	wantsLockoutMutex sync.Mutex // manages access to acquireLockoutAndWriteMessage and generally the wants lockout key
	avoidLockout      int        // If > 0, prevents acquiring the lockout but not extending the lockout if no alternative sequencer wants the lockout. Protected by chosenUpdateMutex.

	redisErrors int // error counter, from workthread
}

type SeqCoordinatorConfig struct {
	Enable                bool          `koanf:"enable"`
	ChosenHealthcheckAddr string        `koanf:"chosen-healthcheck-addr"`
	RedisUrl              string        `koanf:"redis-url"`
	NewRedisUrl           string        `koanf:"new-redis-url"`
	LockoutDuration       time.Duration `koanf:"lockout-duration"`
	LockoutSpare          time.Duration `koanf:"lockout-spare"`
	SeqNumDuration        time.Duration `koanf:"seq-num-duration"`
	BlockMetadataDuration time.Duration `koanf:"block-metadata-duration"`
	UpdateInterval        time.Duration `koanf:"update-interval"`
	RetryInterval         time.Duration `koanf:"retry-interval"`
	HandoffTimeout        time.Duration `koanf:"handoff-timeout"`
	SafeShutdownDelay     time.Duration `koanf:"safe-shutdown-delay"`
	ReleaseRetries        int           `koanf:"release-retries"`
	// Max message per poll.
	MsgPerPoll          arbutil.MessageIndex       `koanf:"msg-per-poll"`
	MyUrl               string                     `koanf:"my-url"`
	DeleteFinalizedMsgs bool                       `koanf:"delete-finalized-msgs"`
	Signer              signature.SignVerifyConfig `koanf:"signer"`
}

func (c *SeqCoordinatorConfig) Url() string {
	if c.MyUrl == "" {
		return redisutil.INVALID_URL
	}
	return c.MyUrl
}

func SeqCoordinatorConfigAddOptions(prefix string, f *flag.FlagSet) {
	f.Bool(prefix+".enable", DefaultSeqCoordinatorConfig.Enable, "enable sequence coordinator")
	f.String(prefix+".redis-url", DefaultSeqCoordinatorConfig.RedisUrl, "the Redis URL to coordinate via")
	f.String(prefix+".new-redis-url", DefaultSeqCoordinatorConfig.NewRedisUrl, "switch to the new Redis URL to coordinate via")
	f.String(prefix+".chosen-healthcheck-addr", DefaultSeqCoordinatorConfig.ChosenHealthcheckAddr, "if non-empty, launch an HTTP service binding to this address that returns status code 200 when chosen and 503 otherwise")
	f.Duration(prefix+".lockout-duration", DefaultSeqCoordinatorConfig.LockoutDuration, "")
	f.Duration(prefix+".lockout-spare", DefaultSeqCoordinatorConfig.LockoutSpare, "")
	f.Duration(prefix+".seq-num-duration", DefaultSeqCoordinatorConfig.SeqNumDuration, "")
	f.Duration(prefix+".block-metadata-duration", DefaultSeqCoordinatorConfig.BlockMetadataDuration, "")
	f.Duration(prefix+".update-interval", DefaultSeqCoordinatorConfig.UpdateInterval, "")
	f.Duration(prefix+".retry-interval", DefaultSeqCoordinatorConfig.RetryInterval, "")
	f.Duration(prefix+".handoff-timeout", DefaultSeqCoordinatorConfig.HandoffTimeout, "the maximum amount of time to spend waiting for another sequencer to accept the lockout when handing it off on shutdown or db compaction")
	f.Duration(prefix+".safe-shutdown-delay", DefaultSeqCoordinatorConfig.SafeShutdownDelay, "if non-zero will add delay after transferring control")
	f.Int(prefix+".release-retries", DefaultSeqCoordinatorConfig.ReleaseRetries, "the number of times to retry releasing the wants lockout and chosen one status on shutdown")
	f.Uint64(prefix+".msg-per-poll", uint64(DefaultSeqCoordinatorConfig.MsgPerPoll), "will only be marked as wanting the lockout if not too far behind")
	f.String(prefix+".my-url", DefaultSeqCoordinatorConfig.MyUrl, "url for this sequencer if it is the chosen")
	f.Bool(prefix+".delete-finalized-msgs", DefaultSeqCoordinatorConfig.DeleteFinalizedMsgs, "enable deleting of finalized messages from redis")
	signature.SignVerifyConfigAddOptions(prefix+".signer", f)
}

var DefaultSeqCoordinatorConfig = SeqCoordinatorConfig{
	Enable:                false,
	ChosenHealthcheckAddr: "",
	RedisUrl:              "",
	NewRedisUrl:           "",
	LockoutDuration:       time.Minute,
	LockoutSpare:          30 * time.Second,
	SeqNumDuration:        10 * 24 * time.Hour,
	BlockMetadataDuration: 10 * 24 * time.Hour,
	UpdateInterval:        250 * time.Millisecond,
	HandoffTimeout:        30 * time.Second,
	SafeShutdownDelay:     5 * time.Second,
	ReleaseRetries:        4,
	RetryInterval:         50 * time.Millisecond,
	MsgPerPoll:            2000,
	MyUrl:                 redisutil.INVALID_URL,
	DeleteFinalizedMsgs:   true,
	Signer:                signature.DefaultSignVerifyConfig,
}

var TestSeqCoordinatorConfig = SeqCoordinatorConfig{
	Enable:                false,
	RedisUrl:              "",
	NewRedisUrl:           "",
	LockoutDuration:       time.Second * 2,
	LockoutSpare:          time.Millisecond * 10,
	SeqNumDuration:        time.Minute * 10,
	BlockMetadataDuration: time.Minute * 10,
	UpdateInterval:        time.Millisecond * 10,
	HandoffTimeout:        time.Millisecond * 200,
	SafeShutdownDelay:     time.Millisecond * 100,
	ReleaseRetries:        4,
	RetryInterval:         time.Millisecond * 3,
	MsgPerPoll:            20,
	MyUrl:                 redisutil.INVALID_URL,
	DeleteFinalizedMsgs:   true,
	Signer:                signature.DefaultSignVerifyConfig,
}

func NewSeqCoordinator(
	dataSigner signature.DataSignerFunc,
	bpvalidator *contracts.AddressVerifier,
	streamer *TransactionStreamer,
	sequencer execution.ExecutionSequencer,
	sync *SyncMonitor,
	config SeqCoordinatorConfig,
) (*SeqCoordinator, error) {
	redisCoordinator, err := redisutil.NewRedisCoordinator(config.RedisUrl)
	if err != nil {
		return nil, err
	}
	signer, err := signature.NewSignVerify(&config.Signer, dataSigner, bpvalidator)
	if err != nil {
		return nil, err
	}
	coordinator := &SeqCoordinator{
		redisCoordinator: *redisCoordinator,
		sync:             sync,
		streamer:         streamer,
		sequencer:        sequencer,
		config:           config,
		signer:           signer,
	}
	streamer.SetSeqCoordinator(coordinator)
	return coordinator, nil
}

func (c *SeqCoordinator) SetDelayedSequencer(delayedSequencer *DelayedSequencer) {
	if c.Started() {
		panic("trying to set delayed sequencer after start")
	}
	if c.delayedSequencer != nil {
		panic("trying to set delayed sequencer when already set")
	}
	c.delayedSequencer = delayedSequencer
}

func (c *SeqCoordinator) RedisCoordinator() *redisutil.RedisCoordinator {
	c.redisCoordinatorMutex.RLock()
	defer c.redisCoordinatorMutex.RUnlock()
	return &c.redisCoordinator
}

func (c *SeqCoordinator) setRedisCoordinator(redisCoordinator *redisutil.RedisCoordinator) {
	c.redisCoordinatorMutex.Lock()
	defer c.redisCoordinatorMutex.Unlock()
	c.prevRedisCoordinator = &c.redisCoordinator
	c.redisCoordinator = *redisCoordinator
}

func StandaloneSeqCoordinatorInvalidateMsgIndex(ctx context.Context, redisClient redis.UniversalClient, keyConfig string, msgIndex arbutil.MessageIndex) error {
	signerConfig := signature.EmptySimpleHmacConfig
	if keyConfig == "" {
		signerConfig.Dangerous.DisableSignatureVerification = true
	} else {
		signerConfig.SigningKey = keyConfig
	}
	signer, err := signature.NewSimpleHmac(&signerConfig)
	if err != nil {
		return err
	}
	var msgIndexBytes [8]byte
	binary.BigEndian.PutUint64(msgIndexBytes[:], uint64(msgIndex))
	msg := []byte(redisutil.INVALID_VAL)
	sig, err := signer.SignMessage(msgIndexBytes[:], msg)
	if err != nil {
		return err
	}
	redisClient.Set(ctx, redisutil.MessageKeyFor(msgIndex), msg, DefaultSeqCoordinatorConfig.SeqNumDuration)
	redisClient.Set(ctx, redisutil.MessageSigKeyFor(msgIndex), sig, DefaultSeqCoordinatorConfig.SeqNumDuration)
	return nil
}

func atomicTimeWrite(addr *atomic.Int64, t time.Time) {
	asint64 := t.UnixMilli()
	addr.Store(asint64)
}

// notice: It is possible for two consecutive reads to get decreasing values. That shouldn't matter.
func atomicTimeRead(addr *atomic.Int64) time.Time {
	asint64 := addr.Load()
	return time.UnixMilli(asint64)
}

func execTestPipe(pipe redis.Pipeliner, ctx context.Context) error {
	cmders, err := pipe.Exec(ctx)
	if err != nil {
		return err
	}
	for _, cmder := range cmders {
		if err := cmder.Err(); err != nil {
			return err
		}
	}
	return nil
}

func (c *SeqCoordinator) msgCountToSignedBytes(msgCount arbutil.MessageIndex) ([]byte, error) {
	var msgCountBytes [8]byte
	binary.BigEndian.PutUint64(msgCountBytes[:], uint64(msgCount))
	sig, err := c.signer.SignMessage(msgCountBytes[:])
	if err != nil {
		return nil, err
	}
	return append(sig, msgCountBytes[:]...), nil
}

func (c *SeqCoordinator) signedBytesToMsgCount(ctx context.Context, data []byte) (arbutil.MessageIndex, error) {
	datalen := len(data)
	if datalen < 8 {
		return 0, errors.New("msgcount value too short")
	}
	msgCountBytes := data[datalen-8:]
	sig := data[:datalen-8]
	err := c.signer.VerifySignature(ctx, sig, msgCountBytes)
	if err != nil {
		return 0, err
	}
	return arbutil.MessageIndex(binary.BigEndian.Uint64(msgCountBytes)), nil
}

// Acquires or refreshes the chosen one lockout and optionally writes a message into redis atomically.
func (c *SeqCoordinator) acquireLockoutAndWriteMessage(ctx context.Context, msgCountExpected, msgCountToWrite arbutil.MessageIndex, lastmsg *arbostypes.MessageWithMetadata, blockMetadata common.BlockMetadata) error {
	var messageData *string
	var messageSigData *string
	if lastmsg != nil {
		msgBytes, err := json.Marshal(lastmsg)
		if err != nil {
			return err
		}
		msgSig, err := c.signer.SignMessage(arbmath.UintToBytes(uint64(msgCountToWrite-1)), msgBytes)
		if err != nil {
			return err
		}
		if c.config.Signer.SymmetricSign {
			messageString := string(append(msgSig, msgBytes...))
			messageData = &messageString
		} else {
			messageString := string(msgBytes)
			sigString := string(msgSig)
			messageData = &messageString
			messageSigData = &sigString
		}
	}
	msgCountMsg, err := c.msgCountToSignedBytes(msgCountToWrite)
	if err != nil {
		return err
	}
	c.wantsLockoutMutex.Lock()
	defer c.wantsLockoutMutex.Unlock()
	setWantsLockout := c.avoidLockout <= 0
	lockoutUntil := time.Now().Add(c.config.LockoutDuration)
	err = c.RedisCoordinator().Client.Watch(ctx, func(tx *redis.Tx) error {
		current, err := tx.Get(ctx, redisutil.CHOSENSEQ_KEY).Result()
		var wasEmpty bool
		if errors.Is(err, redis.Nil) {
			wasEmpty = true
			err = nil
		}
		if err != nil {
			return err
		}
		if !wasEmpty && (current != c.config.Url()) {
			return fmt.Errorf("%w: failed to catch lock. redis shows chosen: %s", execution.ErrRetrySequencer, current)
		}
		remoteMsgCount, err := c.getRemoteMsgCountImpl(ctx, tx)
		if err != nil {
			return err
		}
		if remoteMsgCount > msgCountExpected {
			if messageData == nil && c.CurrentlyChosen() {
				// this was called from update(), while msgCount was changed by a call from SequencingMessage
				// no need to do anything
				return nil
			}
			log.Info("coordinator failed to become main", "expected", msgCountExpected, "found", remoteMsgCount, "message is nil?", messageData == nil)
			return fmt.Errorf("%w: failed to catch lock. expected msg %d found %d", execution.ErrRetrySequencer, msgCountExpected, remoteMsgCount)
		}
		pipe := tx.TxPipeline()
		initialDuration := c.config.LockoutDuration
		if initialDuration < 2*time.Second {
			initialDuration = 2 * time.Second
		}
		if wasEmpty {
			pipe.Set(ctx, redisutil.CHOSENSEQ_KEY, c.config.Url(), initialDuration)
		}
		pipe.Set(ctx, redisutil.MSG_COUNT_KEY, msgCountMsg, c.config.SeqNumDuration)
		if messageData != nil {
			pipe.Set(ctx, redisutil.MessageKeyFor(msgCountToWrite-1), *messageData, c.config.SeqNumDuration)
			if messageSigData != nil {
				pipe.Set(ctx, redisutil.MessageSigKeyFor(msgCountToWrite-1), *messageSigData, c.config.SeqNumDuration)
			}
		}
		if blockMetadata != nil {
			pipe.Set(ctx, redisutil.BlockMetadataKeyFor(msgCountToWrite-1), string(blockMetadata), c.config.BlockMetadataDuration)
		}
		pipe.PExpireAt(ctx, redisutil.CHOSENSEQ_KEY, lockoutUntil)
		if setWantsLockout {
			myWantsLockoutKey := redisutil.WantsLockoutKeyFor(c.config.Url())
			pipe.Set(ctx, myWantsLockoutKey, redisutil.WANTS_LOCKOUT_VAL, initialDuration)
			pipe.PExpireAt(ctx, myWantsLockoutKey, lockoutUntil)
		}
		err = execTestPipe(pipe, ctx)
		if errors.Is(err, redis.TxFailedErr) {
			return fmt.Errorf("%w: failed to catch sequencer lock", execution.ErrRetrySequencer)
		}
		if err != nil {
			return fmt.Errorf("chosen sequencer failed to update redis: %w", err)
		}
		return nil
	}, redisutil.CHOSENSEQ_KEY, redisutil.MSG_COUNT_KEY)

	if err != nil {
		return err
	}
	if setWantsLockout {
		c.reportedWantsLockout = true
	}
	isActiveSequencer.Update(1)
	atomicTimeWrite(&c.lockoutUntil, lockoutUntil.Add(-c.config.LockoutSpare))
	return nil
}

func (c *SeqCoordinator) getRemoteFinalizedMsgCount(ctx context.Context) (arbutil.MessageIndex, error) {
	resStr, err := c.RedisCoordinator().Client.Get(ctx, redisutil.FINALIZED_MSG_COUNT_KEY).Result()
	if err != nil {
		return 0, err
	}
	return c.signedBytesToMsgCount(ctx, []byte(resStr))
}

func (c *SeqCoordinator) getRemoteMsgCountImpl(ctx context.Context, r redis.Cmdable) (arbutil.MessageIndex, error) {
	resStr, err := r.Get(ctx, redisutil.MSG_COUNT_KEY).Result()
	if errors.Is(err, redis.Nil) {
		return 0, nil
	}
	if err != nil {
		return 0, err
	}
	return c.signedBytesToMsgCount(ctx, []byte(resStr))
}

func (c *SeqCoordinator) GetRemoteMsgCount() (arbutil.MessageIndex, error) {
	return c.getRemoteMsgCountImpl(c.GetContext(), c.RedisCoordinator().Client)
}

func (c *SeqCoordinator) wantsLockoutUpdate(ctx context.Context, client redis.UniversalClient) error {
	c.wantsLockoutMutex.Lock()
	defer c.wantsLockoutMutex.Unlock()
	return c.wantsLockoutUpdateWithMutex(ctx, client)
}

// Requires the caller hold the wantsLockoutMutex
func (c *SeqCoordinator) wantsLockoutUpdateWithMutex(ctx context.Context, client redis.UniversalClient) error {
	if c.avoidLockout > 0 {
		return nil
	}
	myWantsLockoutKey := redisutil.WantsLockoutKeyFor(c.config.Url())
	wantsLockoutUntil := time.Now().Add(c.config.LockoutDuration)
	pipe := client.TxPipeline()
	initialDuration := c.config.LockoutDuration
	if initialDuration < 2*time.Second {
		initialDuration = 2 * time.Second
	}
	pipe.Set(ctx, myWantsLockoutKey, redisutil.WANTS_LOCKOUT_VAL, initialDuration)
	pipe.PExpireAt(ctx, myWantsLockoutKey, wantsLockoutUntil)
	err := execTestPipe(pipe, ctx)
	if err != nil {
		return fmt.Errorf("failed to update wants lockout key in redis: %w", err)
	}
	c.reportedWantsLockout = true
	return nil
}

func (c *SeqCoordinator) chosenOneRelease(ctx context.Context) error {
	atomicTimeWrite(&c.lockoutUntil, time.Time{})
	isActiveSequencer.Update(0)
	releaseErr := c.RedisCoordinator().Client.Watch(ctx, func(tx *redis.Tx) error {
		current, err := tx.Get(ctx, redisutil.CHOSENSEQ_KEY).Result()
		if errors.Is(err, redis.Nil) {
			return nil
		}
		if err != nil {
			return err
		}
		if current != c.config.Url() {
			return nil
		}
		pipe := tx.TxPipeline()
		pipe.Del(ctx, redisutil.CHOSENSEQ_KEY)
		err = execTestPipe(pipe, ctx)
		if err != nil {
			return fmt.Errorf("chosen sequencer failed to update redis: %w", err)
		}
		return nil
	}, redisutil.CHOSENSEQ_KEY)
	if releaseErr == nil {
		return nil
	}
	// got error - was it still released?
	current, readErr := c.RedisCoordinator().Client.Get(ctx, redisutil.CHOSENSEQ_KEY).Result()
	if errors.Is(readErr, redis.Nil) {
		return nil
	}
	if current != c.config.Url() {
		return nil
	}
	return releaseErr
}

func (c *SeqCoordinator) wantsLockoutRelease(ctx context.Context) error {
	c.wantsLockoutMutex.Lock()
	defer c.wantsLockoutMutex.Unlock()
	if !c.reportedWantsLockout {
		return nil
	}
	myWantsLockoutKey := redisutil.WantsLockoutKeyFor(c.config.Url())
	releaseErr := c.RedisCoordinator().Client.Del(ctx, myWantsLockoutKey).Err()
	if releaseErr != nil {
		// got error - was it still deleted?
		readErr := c.RedisCoordinator().Client.Get(ctx, myWantsLockoutKey).Err()
		if !errors.Is(readErr, redis.Nil) {
			return releaseErr
		}
	}
	c.reportedWantsLockout = false
	return nil
}

func (c *SeqCoordinator) retryAfterRedisError() time.Duration {
	c.redisErrors++
	retryIn := c.config.RetryInterval * time.Duration(c.redisErrors)
	if retryIn > c.config.UpdateInterval {
		retryIn = c.config.UpdateInterval
	}
	return retryIn
}

func (c *SeqCoordinator) noRedisError() time.Duration {
	c.redisErrors = 0
	return c.config.UpdateInterval
}

// update for the prev known-chosen sequencer (no need to load new messages)
func (c *SeqCoordinator) updateWithLockout(ctx context.Context, nextChosen string) time.Duration {
	if nextChosen != "" && nextChosen != c.config.Url() {
		// was the active sequencer, but no longer
		// we maintain chosen status if we had it and nobody in the priorities wants the lockout
		setPrevChosenTo := nextChosen
		if c.sequencer != nil {
			err := c.sequencer.ForwardTo(nextChosen)
			if err != nil {
				// The error was already logged in ForwardTo, just clean up state.
				// Setting prevChosenSequencer to an empty string will cause the next update to attempt to reconnect.
				setPrevChosenTo = ""
			}
		}
		if err := c.chosenOneRelease(ctx); err != nil {
			log.Warn("coordinator failed chosen one release", "err", err)
			return c.retryAfterRedisError()
		}
		c.prevChosenSequencer = setPrevChosenTo
		log.Info("released chosen-coordinator lock", "myUrl", c.config.Url(), "nextChosen", nextChosen)
		return c.noRedisError()
	}
	// Was, and still is, the active sequencer
	if c.config.DeleteFinalizedMsgs {
		// Before proceeding, first try deleting finalized messages from redis and setting the finalizedMsgCount key
		finalized, err := c.sync.GetFinalizedMsgCount(ctx)
		if err != nil {
			log.Warn("Error getting finalizedMessageCount from syncMonitor", "err", err)
		} else if finalized == 0 {
			log.Warn("SyncMonitor returned zero finalizedMessageCount")
		} else if err := c.deleteFinalizedMsgsFromRedis(ctx, finalized); err != nil {
			log.Warn("Coordinator failed to delete finalized messages from redis", "err", err)
		}
	}
	// We leave a margin of error of either a five times the update interval or a fifth of the lockout duration, whichever is greater.
	marginOfError := arbmath.MaxInt(c.config.LockoutDuration/5, c.config.UpdateInterval*5)
	if time.Now().Add(marginOfError).Before(atomicTimeRead(&c.lockoutUntil)) {
		// if we recently sequenced - no need for an update
		return c.noRedisError()
	}
	localMsgCount, err := c.streamer.GetMessageCount()
	if err != nil {
		log.Error("coordinator cannot read message count", "err", err)
		return c.config.UpdateInterval
	}
	err = c.acquireLockoutAndWriteMessage(ctx, localMsgCount, localMsgCount, nil, nil)
	if err != nil {
		log.Warn("coordinator failed chosen-one keepalive", "err", err)
		return c.retryAfterRedisError()
	}
	return c.noRedisError()
}

func (c *SeqCoordinator) deleteFinalizedMsgsFromRedis(ctx context.Context, finalized arbutil.MessageIndex) error {
	deleteMsgsAndUpdateFinalizedMsgCount := func(keys []string) error {
		if len(keys) > 0 {
			// To support cases during init we delete keys from reverse (i.e lowest seq num first), so that even if deletion fails in one of the iterations
			// next time deleteFinalizedMsgsFromRedis is called we dont miss undeleted messages, as exists is checked from higher seqnum to lower.
			// In non-init cases it doesn't matter how we delete as we always try to delete from prevFinalized to finalized
			batchDeleteCount := 1000
			for i := len(keys); i > 0; i -= batchDeleteCount {
				if err := c.RedisCoordinator().Client.Del(ctx, keys[max(0, i-batchDeleteCount):i]...).Err(); err != nil {
					return fmt.Errorf("error deleting finalized messages and their signatures from redis: %w", err)
				}
			}
		}
		finalizedBytes, err := c.msgCountToSignedBytes(finalized)
		if err != nil {
			return err
		}
		if err = c.RedisCoordinator().Client.Set(ctx, redisutil.FINALIZED_MSG_COUNT_KEY, finalizedBytes, c.config.SeqNumDuration).Err(); err != nil {
			return fmt.Errorf("couldn't set %s key to current finalizedMsgCount in redis: %w", redisutil.FINALIZED_MSG_COUNT_KEY, err)
		}
		return nil
	}
	prevFinalized, err := c.getRemoteFinalizedMsgCount(ctx)
	if errors.Is(err, redis.Nil) {
		var keys []string
		for msg := finalized - 1; msg > 0; msg-- {
			exists, err := c.RedisCoordinator().Client.Exists(ctx, redisutil.MessageKeyFor(msg), redisutil.MessageSigKeyFor(msg)).Result()
			if err != nil {
				// If there is an error deleting finalized messages during init, we retry later either from this sequencer or from another
				return err
			}
			if exists == 0 {
				break
			}
			keys = append(keys, redisutil.MessageKeyFor(msg), redisutil.MessageSigKeyFor(msg))
		}
		log.Info("Initializing finalizedMsgCount and deleting finalized messages from redis", "finalizedMsgCount", finalized)
		return deleteMsgsAndUpdateFinalizedMsgCount(keys)
	} else if err != nil {
		return fmt.Errorf("error getting finalizedMsgCount value from redis: %w", err)
	}
	remoteMsgCount, err := c.getRemoteMsgCountImpl(ctx, c.RedisCoordinator().Client)
	if err != nil {
		return fmt.Errorf("cannot get remote message count: %w", err)
	}
	msgToDelete := min(finalized, remoteMsgCount)
	if prevFinalized < msgToDelete {
		var keys []string
		for msg := prevFinalized; msg < msgToDelete; msg++ {
			keys = append(keys, redisutil.MessageKeyFor(msg), redisutil.MessageSigKeyFor(msg))
		}
		return deleteMsgsAndUpdateFinalizedMsgCount(keys)
	}
	return nil
}

<<<<<<< HEAD
func (c *SeqCoordinator) update(ctx context.Context) (time.Duration, error) {
=======
func (c *SeqCoordinator) blockMetadataAt(ctx context.Context, pos arbutil.MessageIndex) (common.BlockMetadata, error) {
	blockMetadataStr, err := c.RedisCoordinator().Client.Get(ctx, redisutil.BlockMetadataKeyFor(pos)).Result()
	if err != nil {
		if errors.Is(err, redis.Nil) {
			return nil, nil
		}
		return nil, err
	}
	return common.BlockMetadata(blockMetadataStr), nil
}

func (c *SeqCoordinator) update(ctx context.Context) time.Duration {
>>>>>>> 2fc6121f
	chosenSeq, err := c.RedisCoordinator().RecommendSequencerWantingLockout(ctx)
	if err != nil {
		log.Warn("coordinator failed finding sequencer wanting lockout", "err", err)
		return c.retryAfterRedisError(), nil
	}
	if c.prevChosenSequencer == c.config.Url() {
		return c.updateWithLockout(ctx, chosenSeq), nil
	}
	if chosenSeq != c.config.Url() && chosenSeq != c.prevChosenSequencer {
		var err error
		if c.sequencer != nil {
			err = c.sequencer.ForwardTo(chosenSeq)
		}
		if err == nil {
			c.prevChosenSequencer = chosenSeq
			log.Info("chosen sequencer changing", "recommended", chosenSeq)
		} else {
			// The error was already logged in ForwardTo, just clean up state.
			// Next run this will attempt to reconnect.
			c.prevChosenSequencer = ""
		}
	}

	// read messages from redis
	localMsgCount, err := c.streamer.GetMessageCount()
	if err != nil {
		log.Error("cannot read message count", "err", err)
		return c.config.UpdateInterval, nil
	}
	// Cache the previous redis coordinator's message count
	if c.prevRedisCoordinator != nil && c.prevRedisMessageCount == 0 {
		prevRemoteMsgCount, err := c.getRemoteMsgCountImpl(ctx, c.prevRedisCoordinator.Client)
		if err != nil {
			log.Warn("cannot get remote message count", "err", err)
			return c.retryAfterRedisError(), nil
		}
		c.prevRedisMessageCount = prevRemoteMsgCount
	}
	remoteFinalizedMsgCount, err := c.getRemoteFinalizedMsgCount(ctx)
	if err != nil {
		loglevel := log.Error
		if errors.Is(err, redis.Nil) {
			loglevel = log.Debug
		}
		loglevel("Cannot get remote finalized message count, might encounter failed to read message warnings later", "err", err)
	}
	remoteMsgCount, err := c.GetRemoteMsgCount()
	if err != nil {
		log.Warn("cannot get remote message count", "err", err)
		return c.retryAfterRedisError(), nil
	}
	readUntil := min(localMsgCount+c.config.MsgPerPoll, remoteMsgCount)
	client := c.RedisCoordinator().Client
	// If we have a previous redis coordinator,
	// we can read from it until the local message count catches up to the prev coordinator's message count
	if c.prevRedisMessageCount > localMsgCount {
		readUntil = min(readUntil, c.prevRedisMessageCount)
		client = c.prevRedisCoordinator.Client
	}
	if c.prevRedisMessageCount != 0 && localMsgCount >= c.prevRedisMessageCount {
		log.Info("coordinator caught up to prev redis coordinator", "msgcount", localMsgCount, "prevMsgCount", c.prevRedisMessageCount)
	}
	var messages []arbostypes.MessageWithMetadata
	var blockMetadataArr []common.BlockMetadata
	msgToRead := localMsgCount
	var msgReadErr error
	for msgToRead < readUntil && localMsgCount >= remoteFinalizedMsgCount {
		var resString string
		resString, msgReadErr = client.Get(ctx, redisutil.MessageKeyFor(msgToRead)).Result()
		if msgReadErr != nil && c.sequencer.Synced(ctx) {
			log.Warn("coordinator failed reading message", "pos", msgToRead, "err", msgReadErr)
			break
		}
		rsBytes := []byte(resString)
		var sigString string
		var sigBytes []byte
		sigSeparateKey := true
		sigString, msgReadErr = client.Get(ctx, redisutil.MessageSigKeyFor(msgToRead)).Result()
		if errors.Is(msgReadErr, redis.Nil) {
			// no separate signature. Try reading old-style sig
			if len(rsBytes) < 32 {
				log.Warn("signature not found for msg", "pos", msgToRead)
				msgReadErr = errors.New("signature not found")
				break
			}
			sigBytes = rsBytes[:32]
			rsBytes = rsBytes[32:]
			sigSeparateKey = false
		} else if msgReadErr != nil {
			log.Warn("coordinator failed reading sig", "pos", msgToRead, "err", msgReadErr)
			break
		} else {
			sigBytes = []byte(sigString)
		}
		msgReadErr = c.signer.VerifySignature(ctx, sigBytes, arbmath.UintToBytes(uint64(msgToRead)), rsBytes)
		if msgReadErr != nil {
			log.Warn("coordinator failed verifying message signature", "pos", msgToRead, "err", msgReadErr, "separate-key", sigSeparateKey)
			break
		}
		var message arbostypes.MessageWithMetadata
		err = json.Unmarshal(rsBytes, &message)
		if err != nil {
			log.Warn("coordinator failed to parse message from redis", "pos", msgToRead, "err", err)
			msgReadErr = fmt.Errorf("failed to parse message: %w", err)
			// redis messages spelled "INVALID" will be parsed as invalid L1 message, but only one at a time
			if len(messages) > 0 || string(rsBytes) != redisutil.INVALID_VAL {
				break
			}
			lastDelayedMsg := uint64(0)
			if msgToRead > 0 {
				prevMsg, err := c.streamer.GetMessage(msgToRead - 1)
				if err != nil {
					log.Error("coordinator failed to get msg", "pos", msgToRead-1)
					break
				}
				lastDelayedMsg = prevMsg.DelayedMessagesRead
			}
			message = arbostypes.MessageWithMetadata{
				Message:             arbostypes.InvalidL1Message,
				DelayedMessagesRead: lastDelayedMsg,
			}
		}
		messages = append(messages, message)
		blockMetadata, err := c.blockMetadataAt(ctx, msgToRead)
		if err != nil {
			log.Warn("SeqCoordinator failed reading blockMetadata from redis", "pos", msgToRead, "err", err)
			msgReadErr = err
			break
		}
		blockMetadataArr = append(blockMetadataArr, blockMetadata)
		msgToRead++
	}
	if len(messages) > 0 {
<<<<<<< HEAD
		if err := c.streamer.AddMessages(localMsgCount, false, messages); err != nil {
			if errors.Is(err, broadcastclient.TransactionStreamerBlockCreationStopped) {
				return time.Duration(0), broadcastclient.TransactionStreamerBlockCreationStopped
			}
=======
		if err := c.streamer.AddMessages(localMsgCount, false, messages, blockMetadataArr); err != nil {
>>>>>>> 2fc6121f
			log.Warn("coordinator failed to add messages", "err", err, "pos", localMsgCount, "length", len(messages))
		} else {
			localMsgCount = msgToRead
		}
	}

	if c.config.Url() == redisutil.INVALID_URL {
		return c.noRedisError(), nil
	}

	// Sequencer should want lockout if and only if- its synced, not avoiding lockout and execution processed every message that consensus had 1 second ago
	synced := c.sequencer.Synced(ctx)
	if !synced {
		syncProgress := c.sequencer.FullSyncProgressMap(ctx)
		var detailsList []interface{}
		for key, value := range syncProgress {
			detailsList = append(detailsList, key, value)
		}
		log.Warn("sequencer is not synced", detailsList...)
	}

	// can take over as main sequencer?
	if synced && localMsgCount >= remoteMsgCount && chosenSeq == c.config.Url() {
		if c.sequencer == nil {
			log.Error("myurl main sequencer, but no sequencer exists")
			return c.noRedisError(), nil
		}
		processedMessages, err := c.streamer.GetProcessedMessageCount()
		if err != nil {
			log.Warn("coordinator: failed to read processed message count", "err", err)
			processedMessages = 0
		}
		if processedMessages >= localMsgCount {
			// we're here because we don't currently hold the lock
			// sequencer is already either paused or forwarding
			c.sequencer.Pause()
			err := c.acquireLockoutAndWriteMessage(ctx, localMsgCount, localMsgCount, nil, nil)
			if err != nil {
				// this could be just new messages we didn't get yet - even then, we should retry soon
				log.Info("sequencer failed to become chosen", "err", err, "msgcount", localMsgCount)
				// make sure we're marked as wanting the lockout
				if err := c.wantsLockoutUpdate(ctx, c.RedisCoordinator().Client); err != nil {
					log.Warn("failed to update wants lockout key", "err", err)
				}
				c.prevChosenSequencer = ""
				return c.retryAfterRedisError(), nil
			}
			log.Info("caught chosen-coordinator lock", "myUrl", c.config.Url())
			if c.delayedSequencer != nil {
				err = c.delayedSequencer.ForceSequenceDelayed(ctx)
				if err != nil {
					log.Warn("failed sequencing delayed messages after catching lock", "err", err)
				}
			}
			// This should be redundant now that even non-primary sequencers broadcast over the feed,
			// but the backlog efficiently deduplicates messages, so better safe than sorry.
			err = c.streamer.PopulateFeedBacklog()
			if err != nil {
				log.Warn("failed to populate the feed backlog on lockout acquisition", "err", err)
			}
			c.sequencer.Activate()
			c.prevChosenSequencer = c.config.Url()
			return c.noRedisError(), nil
		}
	}

	// update wanting the lockout
	var wantsLockoutErr error
	//lint:ignore nilerr we want to retry after redis error
	if synced && !c.AvoidingLockout() {
		wantsLockoutErr = c.wantsLockoutUpdate(ctx, c.RedisCoordinator().Client)
	} else {
		wantsLockoutErr = c.wantsLockoutRelease(ctx)
	}
	if wantsLockoutErr != nil {
		log.Warn("coordinator failed to update its wanting lockout status", "err", wantsLockoutErr)
	}

	if (wantsLockoutErr != nil) || (msgReadErr != nil) {
		//lint:ignore nilerr we want to retry after redis error
		return c.retryAfterRedisError(), nil
	}
	return c.noRedisError(), nil
}

// Warning: acquires the wantsLockoutMutex
func (c *SeqCoordinator) AvoidingLockout() bool {
	c.wantsLockoutMutex.Lock()
	defer c.wantsLockoutMutex.Unlock()
	return c.avoidLockout > 0
}

// Warning: acquires the wantsLockoutMutex
func (c *SeqCoordinator) DebugPrint() string {
	c.wantsLockoutMutex.Lock()
	defer c.wantsLockoutMutex.Unlock()
	return fmt.Sprint("Url:", c.config.Url(),
		" prevChosenSequencer:", c.prevChosenSequencer,
		" reportedWantsLockout:", c.reportedWantsLockout,
		" lockoutUntil:", c.lockoutUntil.Load(),
		" redisErrors:", c.redisErrors)
}

type seqCoordinatorChosenHealthcheck struct {
	c *SeqCoordinator
}

func (h seqCoordinatorChosenHealthcheck) ServeHTTP(response http.ResponseWriter, _ *http.Request) {
	if h.c.CurrentlyChosen() {
		response.WriteHeader(http.StatusOK)
	} else {
		response.WriteHeader(http.StatusServiceUnavailable)
	}
}

func (c *SeqCoordinator) launchHealthcheckServer(ctx context.Context) {
	server := &http.Server{
		Addr:              c.config.ChosenHealthcheckAddr,
		Handler:           seqCoordinatorChosenHealthcheck{c},
		ReadHeaderTimeout: 5 * time.Second,
	}

	go func() {
		<-ctx.Done()
		err := server.Shutdown(ctx)
		if err != nil && !errors.Is(err, context.Canceled) && !errors.Is(err, context.DeadlineExceeded) {
			log.Warn("error shutting down coordinator chosen healthcheck server", "err", err)
		}
	}()

	err := server.ListenAndServe()
	if err != nil && !errors.Is(err, http.ErrServerClosed) {
		log.Warn("error serving coordinator chosen healthcheck server", "err", err)
	}
}

func (c *SeqCoordinator) Start(ctxIn context.Context) {
	c.StopWaiter.Start(ctxIn, c)
	var newRedisCoordinator *redisutil.RedisCoordinator
	if c.config.NewRedisUrl != "" {
		var err error
		newRedisCoordinator, err = redisutil.NewRedisCoordinator(c.config.NewRedisUrl)
		if err != nil {
			log.Warn("failed to create new redis coordinator", "err",
				err, "newRedisUrl", c.config.NewRedisUrl)
		}
	}
	chooseRedisAndUpdateChan := make(chan struct{}, 1)
	err := stopwaiter.CallIterativelyWith[struct{}](
		&c.StopWaiterSafe,
		func(ctx context.Context, ignored struct{}) time.Duration {
			interval, err := c.chooseRedisAndUpdate(ctx, newRedisCoordinator)
			if errors.Is(err, broadcastclient.TransactionStreamerBlockCreationStopped) {
				log.Info("stopping block creation in sequencer because transaction streamer has stopped")
				close(chooseRedisAndUpdateChan)
			}
			return interval
		},
		chooseRedisAndUpdateChan,
	)
	if err != nil {
		log.Warn("error in starting iterative call to chooseRedisAndUpdate", "err", err)
	}
	if c.config.ChosenHealthcheckAddr != "" {
		c.StopWaiter.LaunchThread(c.launchHealthcheckServer)
	}
	// Verifies that c.config.MyUrl is valid and is in the priorities list in redis
	if c.config.Url() == redisutil.INVALID_URL {
		return // skip if used for read access only
	}
	priorities, err := c.RedisCoordinator().GetPriorities(ctxIn)
	if err != nil {
		log.Error("Error fetching priorities list from redis during start up", "err", err)
		return
	}
	for _, addr := range priorities {
		if addr == c.config.MyUrl {
			// Validate c.config.MyUrl by connecting to self
			parsedURL, err := url.Parse(addr)
			if err != nil {
				log.Error("Failed to parse --node.seq-coordinator.my-url", "myUrl", addr, "err", err)
				return
			}
			conn, err := net.DialTimeout("tcp", parsedURL.Host, 5*time.Second)
			if err != nil {
				log.Error("Failed to connect to sequencer's url specified in --node.seq-coordinator.my-url", "myUrl", addr, "err", err)
			} else {
				conn.Close()
			}
			return
		}
	}
	log.Error("Sequencer did not find its URL in the priorities list in redis", "myUrl", c.config.MyUrl)
}

func (c *SeqCoordinator) chooseRedisAndUpdate(ctx context.Context, newRedisCoordinator *redisutil.RedisCoordinator) (time.Duration, error) {
	// If we have a new redis coordinator, and we haven't switched to it yet, try to switch.
	if c.config.NewRedisUrl != "" && c.prevRedisCoordinator == nil {
		// If we fail to try to switch, we'll retry soon.
		if err := c.trySwitchingRedis(ctx, newRedisCoordinator); err != nil {
			log.Warn("error while trying to switch redis coordinator", "err", err)
			return c.retryAfterRedisError(), nil
		}
	}
	return c.update(ctx)
}

func (c *SeqCoordinator) trySwitchingRedis(ctx context.Context, newRedisCoordinator *redisutil.RedisCoordinator) error {
	err := c.wantsLockoutUpdate(ctx, newRedisCoordinator.Client)
	if err != nil {
		return err
	}
	current, err := c.RedisCoordinator().Client.Get(ctx, redisutil.CHOSENSEQ_KEY).Result()
	var wasEmpty bool
	if errors.Is(err, redis.Nil) {
		wasEmpty = true
		err = nil
	}
	if err != nil {
		log.Warn("failed to get current chosen sequencer", "err", err)
		return err
	}
	// If the chosen key is set to switch, we need to switch to the new redis coordinator.
	if !wasEmpty && (current == redisutil.SWITCHED_REDIS) {
		err = c.wantsLockoutUpdate(ctx, c.RedisCoordinator().Client)
		if err != nil {
			return err
		}
		c.setRedisCoordinator(newRedisCoordinator)
	}
	return nil
}

// Calls check() every c.config.RetryInterval until it returns true, or the context times out.
func (c *SeqCoordinator) waitFor(ctx context.Context, check func() bool) bool {
	for {
		result := check()
		if result {
			return true
		}
		select {
		case <-ctx.Done():
			// The caller should've already logged an info line with context about what it's waiting on
			return false
		case <-time.After(c.config.RetryInterval):
		}
	}
}

func (c *SeqCoordinator) PrepareForShutdown() {
	ctx := c.StopWaiter.GetContext()
	// Any errors/failures here are logged in these methods
	c.AvoidLockout(ctx)
	c.TryToHandoffChosenOne(ctx)
}

func (c *SeqCoordinator) StopAndWait() {
	c.StopWaiter.StopAndWait()
	// We've just stopped our normal context so we need to use our parent's context.
	parentCtx := c.StopWaiter.GetParentContext()
	for i := 0; i <= c.config.ReleaseRetries || c.config.ReleaseRetries < 0; i++ {
		log.Info("releasing wants lockout key", "myUrl", c.config.Url(), "attempt", i)
		err := c.wantsLockoutRelease(parentCtx)
		if err == nil {
			c.noRedisError()
			break
		} else {
			log.Error("failed to release wanting the lockout on shutdown", "err", err)
			time.Sleep(c.retryAfterRedisError())
		}
	}
	for i := 0; i < c.config.ReleaseRetries || c.config.ReleaseRetries < 0; i++ {
		log.Info("releasing chosen one", "myUrl", c.config.Url(), "attempt", i)
		err := c.chosenOneRelease(parentCtx)
		if err == nil {
			c.noRedisError()
			break
		} else {
			log.Error("failed to release chosen one status on shutdown", "err", err)
			time.Sleep(c.retryAfterRedisError())
		}
	}
	_ = c.RedisCoordinator().Client.Close()
}

func (c *SeqCoordinator) CurrentlyChosen() bool {
	return time.Now().Before(atomicTimeRead(&c.lockoutUntil))
}

// SequencingMessage persists blockMetadata and message from the active sequencer to redis, this is used by other sequencers to stay up-to-date
func (c *SeqCoordinator) SequencingMessage(pos arbutil.MessageIndex, msg *arbostypes.MessageWithMetadata, blockMetadata common.BlockMetadata) error {
	if !c.CurrentlyChosen() {
		return fmt.Errorf("%w: not main sequencer", execution.ErrRetrySequencer)
	}
	if err := c.acquireLockoutAndWriteMessage(c.GetContext(), pos, pos+1, msg, blockMetadata); err != nil {
		return err
	}
	return nil
}

// Returns true if the wanting the lockout key was released.
// The seq coordinator is internally marked as disliking the lockout regardless, so you might want to call SeekLockout on error.
func (c *SeqCoordinator) AvoidLockout(ctx context.Context) bool {
	c.wantsLockoutMutex.Lock()
	c.avoidLockout++
	c.wantsLockoutMutex.Unlock()
	log.Info("avoiding lockout", "myUrl", c.config.Url())
	err := c.wantsLockoutRelease(ctx)
	if err != nil {
		log.Error("failed to release wanting the lockout in redis", "err", err)
		return false
	}
	return true
}

// Returns true on success.
func (c *SeqCoordinator) TryToHandoffChosenOne(ctx context.Context) bool {
	ctx, cancel := context.WithTimeout(ctx, c.config.HandoffTimeout)
	defer cancel()
	if c.CurrentlyChosen() {
		log.Info("waiting for another sequencer to become chosen...", "timeout", c.config.HandoffTimeout, "myUrl", c.config.Url())
		success := c.waitFor(ctx, func() bool {
			return !c.CurrentlyChosen()
		})
		if success {
			wantsLockout, err := c.RedisCoordinator().RecommendSequencerWantingLockout(ctx)
			if err == nil {
				log.Info("released chosen one status; a new sequencer hopefully wants to acquire it", "delay", c.config.SafeShutdownDelay, "wantsLockout", wantsLockout)
			} else {
				log.Warn("succeeded in releasing chosen one status but failed to get sequencer wanting lockout", "err", err)
			}
		} else {
			log.Error("timed out waiting for another sequencer to become chosen", "timeout", c.config.HandoffTimeout)
		}
		return success
	}
	return true
}

// Undoes the effects of AvoidLockout. AvoidLockout must've been called before an equal number of times.
func (c *SeqCoordinator) SeekLockout(ctx context.Context) {
	c.wantsLockoutMutex.Lock()
	defer c.wantsLockoutMutex.Unlock()
	c.avoidLockout--
	log.Info("seeking lockout", "myUrl", c.config.Url())
	if c.sequencer.Synced(ctx) {
		// Even if this errors we still internally marked ourselves as wanting the lockout
		err := c.wantsLockoutUpdateWithMutex(ctx, c.RedisCoordinator().Client)
		if err != nil {
			log.Warn("failed to set wants lockout key in redis after seeking lockout again", "err", err)
		}
	}
}<|MERGE_RESOLUTION|>--- conflicted
+++ resolved
@@ -604,9 +604,6 @@
 	return nil
 }
 
-<<<<<<< HEAD
-func (c *SeqCoordinator) update(ctx context.Context) (time.Duration, error) {
-=======
 func (c *SeqCoordinator) blockMetadataAt(ctx context.Context, pos arbutil.MessageIndex) (common.BlockMetadata, error) {
 	blockMetadataStr, err := c.RedisCoordinator().Client.Get(ctx, redisutil.BlockMetadataKeyFor(pos)).Result()
 	if err != nil {
@@ -618,8 +615,7 @@
 	return common.BlockMetadata(blockMetadataStr), nil
 }
 
-func (c *SeqCoordinator) update(ctx context.Context) time.Duration {
->>>>>>> 2fc6121f
+func (c *SeqCoordinator) update(ctx context.Context) (time.Duration, error) {
 	chosenSeq, err := c.RedisCoordinator().RecommendSequencerWantingLockout(ctx)
 	if err != nil {
 		log.Warn("coordinator failed finding sequencer wanting lockout", "err", err)
@@ -753,14 +749,10 @@
 		msgToRead++
 	}
 	if len(messages) > 0 {
-<<<<<<< HEAD
-		if err := c.streamer.AddMessages(localMsgCount, false, messages); err != nil {
+		if err := c.streamer.AddMessages(localMsgCount, false, messages, blockMetadataArr); err != nil {
 			if errors.Is(err, broadcastclient.TransactionStreamerBlockCreationStopped) {
 				return time.Duration(0), broadcastclient.TransactionStreamerBlockCreationStopped
 			}
-=======
-		if err := c.streamer.AddMessages(localMsgCount, false, messages, blockMetadataArr); err != nil {
->>>>>>> 2fc6121f
 			log.Warn("coordinator failed to add messages", "err", err, "pos", localMsgCount, "length", len(messages))
 		} else {
 			localMsgCount = msgToRead
@@ -829,10 +821,11 @@
 
 	// update wanting the lockout
 	var wantsLockoutErr error
-	//lint:ignore nilerr we want to retry after redis error
 	if synced && !c.AvoidingLockout() {
+		//lint:ignore nilerr we want to retry after redis error
 		wantsLockoutErr = c.wantsLockoutUpdate(ctx, c.RedisCoordinator().Client)
 	} else {
+		//lint:ignore nilerr we want to retry after redis error
 		wantsLockoutErr = c.wantsLockoutRelease(ctx)
 	}
 	if wantsLockoutErr != nil {
