--- conflicted
+++ resolved
@@ -584,66 +584,6 @@
 	f.Bool(prefix+".no-coordinator", DefaultDangerousSequencerConfig.NoCoordinator, "DANGEROUS! allows sequencer without coordinator.")
 }
 
-<<<<<<< HEAD
-type WasmConfig struct {
-	RootPath string `koanf:"root-path"`
-}
-
-func WasmConfigAddOptions(prefix string, f *flag.FlagSet) {
-	f.String(prefix+".root-path", DefaultWasmConfig.RootPath, "path to machine folders, each containing wasm files (replay.wasm, forward.wasm, soft-float.wasm, wasi_stub.wasm, go_stub.wasm, host_io.wasm, user_host.wasm, brotli.wasm")
-}
-
-var DefaultWasmConfig = WasmConfig{
-	RootPath: "",
-}
-
-func (w *WasmConfig) FindMachineDir() (string, bool) {
-	var places []string
-
-	if w.RootPath != "" {
-		places = append(places, w.RootPath)
-	} else {
-		// Check the project dir: <project>/arbnode/node.go => ../../target/machines
-		_, thisFile, _, ok := runtime.Caller(0)
-		if !ok {
-			panic("failed to find root path")
-		}
-		projectDir := filepath.Dir(filepath.Dir(thisFile))
-		projectPath := filepath.Join(filepath.Join(projectDir, "target"), "machines")
-		places = append(places, projectPath)
-
-		// Check the working directory: ./machines and ./target/machines
-		workDir, err := os.Getwd()
-		if err != nil {
-			panic(err)
-		}
-		workPath1 := filepath.Join(workDir, "machines")
-		workPath2 := filepath.Join(filepath.Join(workDir, "target"), "machines")
-		places = append(places, workPath1)
-		places = append(places, workPath2)
-
-		// Check above the executable: <binary> => ../../machines
-		execfile, err := os.Executable()
-		if err != nil {
-			panic(err)
-		}
-		execPath := filepath.Join(filepath.Dir(filepath.Dir(execfile)), "machines")
-		places = append(places, execPath)
-
-		// Check the default
-		places = append(places, validator.DefaultNitroMachineConfig.RootPath)
-	}
-
-	for _, place := range places {
-		if _, err := os.Stat(place); err == nil {
-			return place, true
-		}
-	}
-	return "", false
-}
-
-=======
->>>>>>> 896026b0
 type CachingConfig struct {
 	Archive               bool          `koanf:"archive"`
 	BlockCount            uint64        `koanf:"block-count"`
