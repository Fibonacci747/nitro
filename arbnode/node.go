--- conflicted
+++ resolved
@@ -60,25 +60,6 @@
 )
 
 type Config struct {
-<<<<<<< HEAD
-	Sequencer           bool                        `koanf:"sequencer"`
-	ParentChainReader   headerreader.Config         `koanf:"parent-chain-reader" reload:"hot"`
-	InboxReader         InboxReaderConfig           `koanf:"inbox-reader" reload:"hot"`
-	DelayedSequencer    DelayedSequencerConfig      `koanf:"delayed-sequencer" reload:"hot"`
-	BatchPoster         BatchPosterConfig           `koanf:"batch-poster" reload:"hot"`
-	MessagePruner       MessagePrunerConfig         `koanf:"message-pruner" reload:"hot"`
-	BlockValidator      staker.BlockValidatorConfig `koanf:"block-validator" reload:"hot"`
-	Feed                broadcastclient.FeedConfig  `koanf:"feed" reload:"hot"`
-	Staker              staker.L1ValidatorConfig    `koanf:"staker" reload:"hot"`
-	SeqCoordinator      SeqCoordinatorConfig        `koanf:"seq-coordinator"`
-	DataAvailability    das.DataAvailabilityConfig  `koanf:"data-availability"`
-	DAProvider          daclient.ClientConfig       `koanf:"da-provider" reload:"hot"`
-	SyncMonitor         SyncMonitorConfig           `koanf:"sync-monitor"`
-	Dangerous           DangerousConfig             `koanf:"dangerous"`
-	TransactionStreamer TransactionStreamerConfig   `koanf:"transaction-streamer" reload:"hot"`
-	Maintenance         MaintenanceConfig           `koanf:"maintenance" reload:"hot"`
-	ResourceMgmt        resourcemanager.Config      `koanf:"resource-mgmt" reload:"hot"`
-=======
 	Sequencer                bool                           `koanf:"sequencer"`
 	ParentChainReader        headerreader.Config            `koanf:"parent-chain-reader" reload:"hot"`
 	InboxReader              InboxReaderConfig              `koanf:"inbox-reader" reload:"hot"`
@@ -91,6 +72,7 @@
 	Bold                     boldstaker.BoldConfig          `koanf:"bold"`
 	SeqCoordinator           SeqCoordinatorConfig           `koanf:"seq-coordinator"`
 	DataAvailability         das.DataAvailabilityConfig     `koanf:"data-availability"`
+	DAProvider               daclient.ClientConfig          `koanf:"da-provider" reload:"hot"`
 	SyncMonitor              SyncMonitorConfig              `koanf:"sync-monitor"`
 	Dangerous                DangerousConfig                `koanf:"dangerous"`
 	TransactionStreamer      TransactionStreamerConfig      `koanf:"transaction-streamer" reload:"hot"`
@@ -98,7 +80,6 @@
 	ResourceMgmt             resourcemanager.Config         `koanf:"resource-mgmt" reload:"hot"`
 	BlockMetadataFetcher     BlockMetadataFetcherConfig     `koanf:"block-metadata-fetcher" reload:"hot"`
 	ConsensusExecutionSyncer ConsensusExecutionSyncerConfig `koanf:"consensus-execution-syncer"`
->>>>>>> 26775208
 	// SnapSyncConfig is only used for testing purposes, these should not be configured in production.
 	SnapSyncTest SnapSyncConfig
 }
@@ -174,26 +155,6 @@
 }
 
 var ConfigDefault = Config{
-<<<<<<< HEAD
-	Sequencer:           false,
-	ParentChainReader:   headerreader.DefaultConfig,
-	InboxReader:         DefaultInboxReaderConfig,
-	DelayedSequencer:    DefaultDelayedSequencerConfig,
-	BatchPoster:         DefaultBatchPosterConfig,
-	MessagePruner:       DefaultMessagePrunerConfig,
-	BlockValidator:      staker.DefaultBlockValidatorConfig,
-	Feed:                broadcastclient.FeedConfigDefault,
-	Staker:              staker.DefaultL1ValidatorConfig,
-	SeqCoordinator:      DefaultSeqCoordinatorConfig,
-	DataAvailability:    das.DefaultDataAvailabilityConfig,
-	DAProvider:          daclient.DefaultClientConfig,
-	SyncMonitor:         DefaultSyncMonitorConfig,
-	Dangerous:           DefaultDangerousConfig,
-	TransactionStreamer: DefaultTransactionStreamerConfig,
-	ResourceMgmt:        resourcemanager.DefaultConfig,
-	Maintenance:         DefaultMaintenanceConfig,
-	SnapSyncTest:        DefaultSnapSyncConfig,
-=======
 	Sequencer:                false,
 	ParentChainReader:        headerreader.DefaultConfig,
 	InboxReader:              DefaultInboxReaderConfig,
@@ -206,6 +167,7 @@
 	Bold:                     boldstaker.DefaultBoldConfig,
 	SeqCoordinator:           DefaultSeqCoordinatorConfig,
 	DataAvailability:         das.DefaultDataAvailabilityConfig,
+	DAProvider:               daclient.DefaultClientConfig,
 	SyncMonitor:              DefaultSyncMonitorConfig,
 	Dangerous:                DefaultDangerousConfig,
 	TransactionStreamer:      DefaultTransactionStreamerConfig,
@@ -214,7 +176,6 @@
 	Maintenance:              DefaultMaintenanceConfig,
 	ConsensusExecutionSyncer: DefaultConsensusExecutionSyncerConfig,
 	SnapSyncTest:             DefaultSnapSyncConfig,
->>>>>>> 26775208
 }
 
 func ConfigDefaultL1Test() *Config {
@@ -290,31 +251,6 @@
 }
 
 type Node struct {
-<<<<<<< HEAD
-	ArbDB                   ethdb.Database
-	Stack                   *node.Node
-	Execution               execution.FullExecutionClient
-	L1Reader                *headerreader.HeaderReader
-	TxStreamer              *TransactionStreamer
-	DeployInfo              *chaininfo.RollupAddresses
-	BlobReader              daprovider.BlobReader
-	InboxReader             *InboxReader
-	InboxTracker            *InboxTracker
-	DelayedSequencer        *DelayedSequencer
-	BatchPoster             *BatchPoster
-	MessagePruner           *MessagePruner
-	BlockValidator          *staker.BlockValidator
-	StatelessBlockValidator *staker.StatelessBlockValidator
-	Staker                  *staker.Staker
-	BroadcastServer         *broadcaster.Broadcaster
-	BroadcastClients        *broadcastclients.BroadcastClients
-	SeqCoordinator          *SeqCoordinator
-	MaintenanceRunner       *MaintenanceRunner
-	dasServerCloseFn        func()
-	SyncMonitor             *SyncMonitor
-	configFetcher           ConfigFetcher
-	ctx                     context.Context
-=======
 	ArbDB                    ethdb.Database
 	Stack                    *node.Node
 	ExecutionClient          execution.ExecutionClient
@@ -336,13 +272,13 @@
 	BroadcastClients         *broadcastclients.BroadcastClients
 	SeqCoordinator           *SeqCoordinator
 	MaintenanceRunner        *MaintenanceRunner
+	dasServerCloseFn         func()
 	DASLifecycleManager      *das.LifecycleManager
 	SyncMonitor              *SyncMonitor
 	blockMetadataFetcher     *BlockMetadataFetcher
 	configFetcher            ConfigFetcher
 	ctx                      context.Context
 	ConsensusExecutionSyncer *ConsensusExecutionSyncer
->>>>>>> 26775208
 }
 
 type SnapSyncConfig struct {
@@ -579,33 +515,6 @@
 	return broadcastClients, nil
 }
 
-<<<<<<< HEAD
-	if !config.ParentChainReader.Enable {
-		return &Node{
-			ArbDB:                   arbDb,
-			Stack:                   stack,
-			Execution:               exec,
-			L1Reader:                nil,
-			TxStreamer:              txStreamer,
-			DeployInfo:              nil,
-			BlobReader:              blobReader,
-			InboxReader:             nil,
-			InboxTracker:            nil,
-			DelayedSequencer:        nil,
-			BatchPoster:             nil,
-			MessagePruner:           nil,
-			BlockValidator:          nil,
-			StatelessBlockValidator: nil,
-			Staker:                  nil,
-			BroadcastServer:         broadcastServer,
-			BroadcastClients:        broadcastClients,
-			SeqCoordinator:          coordinator,
-			MaintenanceRunner:       maintenanceRunner,
-			SyncMonitor:             syncMonitor,
-			configFetcher:           configFetcher,
-			ctx:                     ctx,
-		}, nil
-=======
 func getBlockMetadataFetcher(
 	ctx context.Context,
 	configFetcher ConfigFetcher,
@@ -621,7 +530,6 @@
 		if err != nil {
 			return nil, err
 		}
->>>>>>> 26775208
 	}
 	return blockMetadataFetcher, nil
 }
@@ -645,19 +553,6 @@
 	return delayedBridge, sequencerInbox, nil
 }
 
-<<<<<<< HEAD
-	if config.DAProvider.Enable && config.DataAvailability.Enable {
-		return nil, errors.New("da-provider and data-availability cannot be enabled together")
-	}
-
-	var daClient *daclient.Client
-	var withDAWriter bool
-	var dasServerCloseFn func()
-	if config.DAProvider.Enable {
-		daClient, err = daclient.NewClient(ctx, func() *rpcclient.ClientConfig { return &config.DAProvider.RPC })
-		if err != nil {
-			return nil, err
-=======
 func getDAS(
 	ctx context.Context,
 	config *Config,
@@ -668,31 +563,27 @@
 	deployInfo *chaininfo.RollupAddresses,
 	dataSigner signature.DataSignerFunc,
 	l1client *ethclient.Client,
-) (das.DataAvailabilityServiceWriter, *das.LifecycleManager, []daprovider.Reader, error) {
-	var daWriter das.DataAvailabilityServiceWriter
-	var daReader das.DataAvailabilityServiceReader
-	var dasLifecycleManager *das.LifecycleManager
-	var dasKeysetFetcher *das.KeysetFetcher
-	if config.DataAvailability.Enable {
-		var err error
-		if config.BatchPoster.Enable {
-			daWriter, daReader, dasKeysetFetcher, dasLifecycleManager, err = das.CreateBatchPosterDAS(ctx, &config.DataAvailability, dataSigner, l1client, deployInfo.SequencerInbox)
-			if err != nil {
-				return nil, nil, nil, err
-			}
-		} else {
-			daReader, dasKeysetFetcher, dasLifecycleManager, err = das.CreateDAReaderForNode(ctx, &config.DataAvailability, l1Reader, &deployInfo.SequencerInbox)
-			if err != nil {
-				return nil, nil, nil, err
-			}
->>>>>>> 26775208
+	stack *node.Node,
+) (daprovider.Writer, func(), []daprovider.Reader, error) {
+	if config.DAProvider.Enable && config.DataAvailability.Enable {
+		return nil, nil, nil, errors.New("da-provider and data-availability cannot be enabled together")
+	}
+
+	var err error
+	var daClient *daclient.Client
+	var withDAWriter bool
+	var dasServerCloseFn func()
+	if config.DAProvider.Enable {
+		daClient, err = daclient.NewClient(ctx, func() *rpcclient.ClientConfig { return &config.DAProvider.RPC })
+		if err != nil {
+			return nil, nil, nil, err
 		}
 		// Only allow dawriter if batchposter is enabled
 		withDAWriter = config.DAProvider.WithWriter && config.BatchPoster.Enable
 	} else if config.DataAvailability.Enable {
 		jwtPath := path.Join(filepath.Dir(stack.InstanceDir()), "dasserver-jwtsecret")
 		if err := genericconf.TryCreatingJWTSecret(jwtPath); err != nil {
-			return nil, fmt.Errorf("error writing ephemeral jwtsecret of dasserver to file: %w", err)
+			return nil, nil, nil, fmt.Errorf("error writing ephemeral jwtsecret of dasserver to file: %w", err)
 		}
 		log.Info("Generated ephemeral JWT secret for dasserver", "jwtPath", jwtPath)
 		// JWTSecret is no longer needed, cleanup when returning
@@ -710,15 +601,14 @@
 		withDAWriter = config.BatchPoster.Enable
 		dasServer, closeFn, err := dasserver.NewServer(ctx, &serverConfig, dataSigner, l1client, l1Reader, deployInfo.SequencerInbox)
 		if err != nil {
-			return nil, err
-		}
-
+			return nil, nil, nil, err
+		}
 		clientConfig := rpcclient.DefaultClientConfig
 		clientConfig.URL = dasServer.Addr
 		clientConfig.JWTSecret = jwtPath
 		daClient, err = daclient.NewClient(ctx, func() *rpcclient.ClientConfig { return &clientConfig })
 		if err != nil {
-			return nil, err
+			return nil, nil, nil, err
 		}
 		dasServerCloseFn = func() {
 			_ = dasServer.Shutdown(ctx)
@@ -731,13 +621,8 @@
 	}
 
 	// We support a nil txStreamer for the pruning code
-<<<<<<< HEAD
 	if txStreamer != nil && txStreamer.chainConfig.ArbitrumChainParams.DataAvailabilityCommittee && daClient == nil {
-		return nil, errors.New("data availability service required but unconfigured")
-=======
-	if txStreamer != nil && txStreamer.chainConfig.ArbitrumChainParams.DataAvailabilityCommittee && daReader == nil {
 		return nil, nil, nil, errors.New("data availability service required but unconfigured")
->>>>>>> 26775208
 	}
 	var dapReaders []daprovider.Reader
 	if daClient != nil {
@@ -746,8 +631,10 @@
 	if blobReader != nil {
 		dapReaders = append(dapReaders, daprovider.NewReaderForBlobReader(blobReader))
 	}
-
-	return daWriter, dasLifecycleManager, dapReaders, nil
+	if withDAWriter {
+		return daClient, dasServerCloseFn, dapReaders, nil
+	}
+	return nil, dasServerCloseFn, dapReaders, nil
 }
 
 func getInboxTrackerAndReader(
@@ -1004,7 +891,7 @@
 	config *Config,
 	configFetcher ConfigFetcher,
 	txOptsBatchPoster *bind.TransactOpts,
-	daWriter das.DataAvailabilityServiceWriter,
+	dapWriter daprovider.Writer,
 	l1Reader *headerreader.HeaderReader,
 	inboxTracker *InboxTracker,
 	txStreamer *TransactionStreamer,
@@ -1025,12 +912,8 @@
 		if txOptsBatchPoster == nil && config.BatchPoster.DataPoster.ExternalSigner.URL == "" {
 			return nil, errors.New("batchposter, but no TxOpts")
 		}
-		var dapWriter daprovider.Writer
-		if withDAWriter {
-			if !config.BatchPoster.CheckBatchCorrectness {
-				return nil, errors.New("when da-provider is used by batch-poster for posting, check-batch-correctness needs to be enabled")
-			}
-			dapWriter = daClient
+		if dapWriter != nil && !config.BatchPoster.CheckBatchCorrectness {
+			return nil, errors.New("when da-provider is used by batch-poster for posting, check-batch-correctness needs to be enabled")
 		}
 		var err error
 		batchPoster, err = NewBatchPoster(ctx, &BatchPosterOpts{
@@ -1118,11 +1001,6 @@
 		BroadcastClients:        broadcastClients,
 		SeqCoordinator:          coordinator,
 		MaintenanceRunner:       maintenanceRunner,
-<<<<<<< HEAD
-		dasServerCloseFn:        dasServerCloseFn,
-=======
-		DASLifecycleManager:     nil,
->>>>>>> 26775208
 		SyncMonitor:             syncMonitor,
 		configFetcher:           configFetcher,
 		ctx:                     ctx,
@@ -1207,7 +1085,7 @@
 		return nil, err
 	}
 
-	daWriter, dasLifecycleManager, dapReaders, err := getDAS(ctx, config, l2Config, txStreamer, blobReader, l1Reader, deployInfo, dataSigner, l1client)
+	dapWriter, dasServerCloseFn, dapReaders, err := getDAS(ctx, config, l2Config, txStreamer, blobReader, l1Reader, deployInfo, dataSigner, l1client, stack)
 	if err != nil {
 		return nil, err
 	}
@@ -1232,7 +1110,7 @@
 		return nil, err
 	}
 
-	batchPoster, err := getBatchPoster(ctx, config, configFetcher, txOptsBatchPoster, daWriter, l1Reader, inboxTracker, txStreamer, executionBatchPoster, arbDb, syncMonitor, deployInfo, parentChainID, dapReaders, stakerAddr)
+	batchPoster, err := getBatchPoster(ctx, config, configFetcher, txOptsBatchPoster, dapWriter, l1Reader, inboxTracker, txStreamer, executionBatchPoster, arbDb, syncMonitor, deployInfo, parentChainID, dapReaders, stakerAddr)
 	if err != nil {
 		return nil, err
 	}
@@ -1269,7 +1147,7 @@
 		BroadcastClients:         broadcastClients,
 		SeqCoordinator:           coordinator,
 		MaintenanceRunner:        maintenanceRunner,
-		DASLifecycleManager:      dasLifecycleManager,
+		dasServerCloseFn:         dasServerCloseFn,
 		SyncMonitor:              syncMonitor,
 		blockMetadataFetcher:     blockMetadataFetcher,
 		configFetcher:            configFetcher,
