package util

import (
	"reflect"
	"strings"
	"time"

	"github.com/ethereum/go-ethereum/log"
)

<<<<<<< HEAD
// EphemeralErrorHandler handles errors that are ephemeral in nature i.e these are errors
=======
// EphemeralErrorHandler handles errors that are ephemeral in nature i.e. these are errors
>>>>>>> b0ecaa44
// that we would like to log as a warning unless they repeat for more than a certain duration of time.
type EphemeralErrorHandler struct {
	Duration        time.Duration
	ErrorString     string
	FirstOccurrence *time.Time

	IgnoreDuration     time.Duration
	IgnoredErrLogLevel func(string, ...interface{}) // Default IgnoredErrLogLevel is log.Debug
}

func NewEphemeralErrorHandler(duration time.Duration, errorString string, ignoreDuration time.Duration) *EphemeralErrorHandler {
	return &EphemeralErrorHandler{
		Duration:           duration,
		ErrorString:        errorString,
		FirstOccurrence:    &time.Time{},
		IgnoreDuration:     ignoreDuration,
		IgnoredErrLogLevel: log.Debug,
	}
}

// LogLevel method defaults to returning the input currentLogLevel if the given error doesn't contain the errorSubstring,
// but if it does, then returns one of the corresponding loglevels as follows
//   - IgnoredErrLogLevel - if the error has been repeating for less than the IgnoreDuration of time. Defaults to log.Debug
//   - log.Warn - if the error has been repeating for less than the given duration of time
//   - log.Error - Otherwise
//
// # Usage Examples
//
//	ephemeralErrorHandler.Loglevel(err, log.Error)("msg")
//	ephemeralErrorHandler.Loglevel(err, log.Error)("msg", "key1", val1, "key2", val2)
//	ephemeralErrorHandler.Loglevel(err, log.Error)("msg", "key1", val1)
func (h *EphemeralErrorHandler) LogLevel(err error, currentLogLevel func(msg string, ctx ...interface{})) func(string, ...interface{}) {
	if h.ErrorString != "" && !strings.Contains(err.Error(), h.ErrorString) {
		h.Reset()
		return currentLogLevel
	}

	if h.FirstOccurrence.Equal((time.Time{})) {
		*h.FirstOccurrence = time.Now()
	}

	if h.IgnoreDuration != 0 && time.Since(*h.FirstOccurrence) < h.IgnoreDuration {
		if h.IgnoredErrLogLevel != nil {
			return h.IgnoredErrLogLevel
		}
		return log.Debug
	}

	if time.Since(*h.FirstOccurrence) < h.Duration {
		return log.Warn
	}
	return log.Error
}

func (h *EphemeralErrorHandler) Reset() {
	*h.FirstOccurrence = time.Time{}
}

// CompareLogLevels returns true if the logging functions provided are the same
func CompareLogLevels(f1, f2 func(msg string, ctx ...interface{})) bool {
	return reflect.ValueOf(f1).Pointer() == reflect.ValueOf(f2).Pointer()
}<|MERGE_RESOLUTION|>--- conflicted
+++ resolved
@@ -8,11 +8,7 @@
 	"github.com/ethereum/go-ethereum/log"
 )
 
-<<<<<<< HEAD
-// EphemeralErrorHandler handles errors that are ephemeral in nature i.e these are errors
-=======
 // EphemeralErrorHandler handles errors that are ephemeral in nature i.e. these are errors
->>>>>>> b0ecaa44
 // that we would like to log as a warning unless they repeat for more than a certain duration of time.
 type EphemeralErrorHandler struct {
 	Duration        time.Duration
