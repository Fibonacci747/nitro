--- conflicted
+++ resolved
@@ -363,11 +363,8 @@
 		statelessBlockValidator: statelessBlockValidator,
 		fatalErr:                fatalErr,
 		fastConfirmSafe:         fastConfirmSafe,
-<<<<<<< HEAD
 		fastConfirmer:           fastConfirmer,
-=======
 		inactiveValidatedNodes:  inactiveValidatedNodes,
->>>>>>> 60733591
 	}, nil
 }
 
@@ -400,13 +397,8 @@
 	return nil
 }
 
-<<<<<<< HEAD
-func (s *Staker) tryFastConfirmationNodeNumber(ctx context.Context, number uint64) error {
+func (s *Staker) tryFastConfirmationNodeNumber(ctx context.Context, number uint64, hash common.Hash) error {
 	if s.fastConfirmer == (common.Address{}) || !s.config.EnableFastConfirmation {
-=======
-func (s *Staker) tryFastConfirmationNodeNumber(ctx context.Context, number uint64, hash common.Hash) error {
-	if !s.config.EnableFastConfirmation {
->>>>>>> 60733591
 		return nil
 	}
 	nodeInfo, err := s.rollup.LookupNode(ctx, number)
@@ -416,13 +408,8 @@
 	return s.tryFastConfirmation(ctx, nodeInfo.AfterState().GlobalState.BlockHash, nodeInfo.AfterState().GlobalState.SendRoot, hash)
 }
 
-<<<<<<< HEAD
-func (s *Staker) tryFastConfirmation(ctx context.Context, blockHash common.Hash, sendRoot common.Hash) error {
+func (s *Staker) tryFastConfirmation(ctx context.Context, blockHash common.Hash, sendRoot common.Hash, nodeHash common.Hash) error {
 	if s.fastConfirmer == (common.Address{}) || !s.config.EnableFastConfirmation {
-=======
-func (s *Staker) tryFastConfirmation(ctx context.Context, blockHash common.Hash, sendRoot common.Hash, nodeHash common.Hash) error {
-	if !s.config.EnableFastConfirmation {
->>>>>>> 60733591
 		return nil
 	}
 	if s.fastConfirmSafe != nil {
