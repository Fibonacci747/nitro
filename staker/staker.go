// Copyright 2021-2022, Offchain Labs, Inc.
// For license information, see https://github.com/nitro/blob/master/LICENSE

package staker

import (
	"context"
	"errors"
	"fmt"
	"math/big"
	"runtime/debug"
	"sort"
	"strings"
	"time"

	"github.com/ethereum/go-ethereum/accounts/abi"
	"github.com/ethereum/go-ethereum/accounts/abi/bind"
	"github.com/ethereum/go-ethereum/common"
	"github.com/ethereum/go-ethereum/core/types"
	"github.com/ethereum/go-ethereum/log"
	"github.com/ethereum/go-ethereum/metrics"
	"github.com/ethereum/go-ethereum/rpc"
	flag "github.com/spf13/pflag"

	"github.com/offchainlabs/nitro/arbnode/dataposter"
	"github.com/offchainlabs/nitro/arbutil"
	"github.com/offchainlabs/nitro/cmd/genericconf"
	"github.com/offchainlabs/nitro/solgen/go/contractsgen"
	"github.com/offchainlabs/nitro/solgen/go/rollupgen"
	"github.com/offchainlabs/nitro/staker/txbuilder"
	"github.com/offchainlabs/nitro/util"
	"github.com/offchainlabs/nitro/util/arbmath"
	"github.com/offchainlabs/nitro/util/headerreader"
	"github.com/offchainlabs/nitro/util/stopwaiter"
	"github.com/offchainlabs/nitro/validator"
)

var (
	stakerBalanceGauge              = metrics.NewRegisteredGaugeFloat64("arb/staker/balance", nil)
	stakerAmountStakedGauge         = metrics.NewRegisteredGauge("arb/staker/amount_staked", nil)
	stakerLatestStakedNodeGauge     = metrics.NewRegisteredGauge("arb/staker/staked_node", nil)
	stakerLatestConfirmedNodeGauge  = metrics.NewRegisteredGauge("arb/staker/confirmed_node", nil)
	stakerLastSuccessfulActionGauge = metrics.NewRegisteredGauge("arb/staker/action/last_success", nil)
	stakerActionSuccessCounter      = metrics.NewRegisteredCounter("arb/staker/action/success", nil)
	stakerActionFailureCounter      = metrics.NewRegisteredCounter("arb/staker/action/failure", nil)
	validatorGasRefunderBalance     = metrics.NewRegisteredGaugeFloat64("arb/validator/gasrefunder/balanceether", nil)
)

type StakerStrategy uint8

const (
	// Watchtower: don't do anything on L1, but log if there's a bad assertion
	WatchtowerStrategy StakerStrategy = iota
	// Defensive: stake if there's a bad assertion
	DefensiveStrategy
	// Stake latest: stay staked on the latest node, challenging bad assertions
	StakeLatestStrategy
	// Resolve nodes: stay staked on the latest node and resolve any unconfirmed nodes, challenging bad assertions
	ResolveNodesStrategy
	// Make nodes: continually create new nodes, challenging bad assertions
	MakeNodesStrategy
)

type L1PostingStrategy struct {
	HighGasThreshold   float64 `koanf:"high-gas-threshold"`
	HighGasDelayBlocks int64   `koanf:"high-gas-delay-blocks"`
}

var DefaultL1PostingStrategy = L1PostingStrategy{
	HighGasThreshold:   0,
	HighGasDelayBlocks: 0,
}

func L1PostingStrategyAddOptions(prefix string, f *flag.FlagSet) {
	f.Float64(prefix+".high-gas-threshold", DefaultL1PostingStrategy.HighGasThreshold, "high gas threshold")
	f.Int64(prefix+".high-gas-delay-blocks", DefaultL1PostingStrategy.HighGasDelayBlocks, "high gas delay blocks")
}

type L1ValidatorConfig struct {
	Enable                    bool                        `koanf:"enable"`
	Strategy                  string                      `koanf:"strategy"`
	StakerInterval            time.Duration               `koanf:"staker-interval"`
	MakeAssertionInterval     time.Duration               `koanf:"make-assertion-interval"`
	PostingStrategy           L1PostingStrategy           `koanf:"posting-strategy"`
	DisableChallenge          bool                        `koanf:"disable-challenge"`
	ConfirmationBlocks        int64                       `koanf:"confirmation-blocks"`
	UseSmartContractWallet    bool                        `koanf:"use-smart-contract-wallet"`
	OnlyCreateWalletContract  bool                        `koanf:"only-create-wallet-contract"`
	StartValidationFromStaked bool                        `koanf:"start-validation-from-staked"`
	ContractWalletAddress     string                      `koanf:"contract-wallet-address"`
	GasRefunderAddress        string                      `koanf:"gas-refunder-address"`
	DataPoster                dataposter.DataPosterConfig `koanf:"data-poster" reload:"hot"`
	RedisUrl                  string                      `koanf:"redis-url"`
	ExtraGas                  uint64                      `koanf:"extra-gas" reload:"hot"`
	Dangerous                 DangerousConfig             `koanf:"dangerous"`
	ParentChainWallet         genericconf.WalletConfig    `koanf:"parent-chain-wallet"`
<<<<<<< HEAD
	EnableFastConfirmation    bool                        `koanf:"enable-fast-confirmation"`
	FastConfirmSafeAddress    string                      `koanf:"fast-confirm-safe-address"`
=======
	LogQueryBatchSize         uint64                      `koanf:"log-query-batch-size" reload:"hot"`
>>>>>>> 16434a25

	strategy    StakerStrategy
	gasRefunder common.Address
}

func (c *L1ValidatorConfig) ParseStrategy() (StakerStrategy, error) {
	switch strings.ToLower(c.Strategy) {
	case "watchtower":
		return WatchtowerStrategy, nil
	case "defensive":
		return DefensiveStrategy, nil
	case "stakelatest":
		return StakeLatestStrategy, nil
	case "resolvenodes":
		return ResolveNodesStrategy, nil
	case "makenodes":
		return MakeNodesStrategy, nil
	default:
		return WatchtowerStrategy, fmt.Errorf("unknown staker strategy \"%v\"", c.Strategy)
	}
}

func (c *L1ValidatorConfig) ValidatorRequired() bool {
	if !c.Enable {
		return false
	}
	if c.Dangerous.WithoutBlockValidator {
		return false
	}
	if c.strategy == WatchtowerStrategy {
		return false
	}
	return true
}

func (c *L1ValidatorConfig) Validate() error {
	strategy, err := c.ParseStrategy()
	if err != nil {
		return err
	}
	c.strategy = strategy
	if len(c.GasRefunderAddress) > 0 && !common.IsHexAddress(c.GasRefunderAddress) {
		return errors.New("invalid validator gas refunder address")
	}
	c.gasRefunder = common.HexToAddress(c.GasRefunderAddress)
	return nil
}

var DefaultL1ValidatorConfig = L1ValidatorConfig{
	Enable:                    true,
	Strategy:                  "Watchtower",
	StakerInterval:            time.Minute,
	MakeAssertionInterval:     time.Hour,
	PostingStrategy:           L1PostingStrategy{},
	DisableChallenge:          false,
	ConfirmationBlocks:        12,
	UseSmartContractWallet:    false,
	OnlyCreateWalletContract:  false,
	StartValidationFromStaked: true,
	ContractWalletAddress:     "",
	GasRefunderAddress:        "",
	DataPoster:                dataposter.DefaultDataPosterConfigForValidator,
	RedisUrl:                  "",
	ExtraGas:                  50000,
	Dangerous:                 DefaultDangerousConfig,
	ParentChainWallet:         DefaultValidatorL1WalletConfig,
<<<<<<< HEAD
	EnableFastConfirmation:    false,
	FastConfirmSafeAddress:    "",
=======
	LogQueryBatchSize:         0,
>>>>>>> 16434a25
}

var TestL1ValidatorConfig = L1ValidatorConfig{
	Enable:                    true,
	Strategy:                  "Watchtower",
	StakerInterval:            time.Millisecond * 10,
	MakeAssertionInterval:     -time.Hour * 1000,
	PostingStrategy:           L1PostingStrategy{},
	DisableChallenge:          false,
	ConfirmationBlocks:        0,
	UseSmartContractWallet:    false,
	OnlyCreateWalletContract:  false,
	StartValidationFromStaked: true,
	ContractWalletAddress:     "",
	GasRefunderAddress:        "",
	DataPoster:                dataposter.TestDataPosterConfigForValidator,
	RedisUrl:                  "",
	ExtraGas:                  50000,
	Dangerous:                 DefaultDangerousConfig,
	ParentChainWallet:         DefaultValidatorL1WalletConfig,
<<<<<<< HEAD
	EnableFastConfirmation:    false,
	FastConfirmSafeAddress:    "",
=======
	LogQueryBatchSize:         0,
>>>>>>> 16434a25
}

var DefaultValidatorL1WalletConfig = genericconf.WalletConfig{
	Pathname:      "validator-wallet",
	Password:      genericconf.WalletConfigDefault.Password,
	PrivateKey:    genericconf.WalletConfigDefault.PrivateKey,
	Account:       genericconf.WalletConfigDefault.Account,
	OnlyCreateKey: genericconf.WalletConfigDefault.OnlyCreateKey,
}

func L1ValidatorConfigAddOptions(prefix string, f *flag.FlagSet) {
	f.Bool(prefix+".enable", DefaultL1ValidatorConfig.Enable, "enable validator")
	f.String(prefix+".strategy", DefaultL1ValidatorConfig.Strategy, "L1 validator strategy, either watchtower, defensive, stakeLatest, or makeNodes")
	f.Duration(prefix+".staker-interval", DefaultL1ValidatorConfig.StakerInterval, "how often the L1 validator should check the status of the L1 rollup and maybe take action with its stake")
	f.Duration(prefix+".make-assertion-interval", DefaultL1ValidatorConfig.MakeAssertionInterval, "if configured with the makeNodes strategy, how often to create new assertions (bypassed in case of a dispute)")
	L1PostingStrategyAddOptions(prefix+".posting-strategy", f)
	f.Bool(prefix+".disable-challenge", DefaultL1ValidatorConfig.DisableChallenge, "disable validator challenge")
	f.Int64(prefix+".confirmation-blocks", DefaultL1ValidatorConfig.ConfirmationBlocks, "confirmation blocks")
	f.Bool(prefix+".use-smart-contract-wallet", DefaultL1ValidatorConfig.UseSmartContractWallet, "use a smart contract wallet instead of an EOA address")
	f.Bool(prefix+".only-create-wallet-contract", DefaultL1ValidatorConfig.OnlyCreateWalletContract, "only create smart wallet contract and exit")
	f.Bool(prefix+".start-validation-from-staked", DefaultL1ValidatorConfig.StartValidationFromStaked, "assume staked nodes are valid")
	f.String(prefix+".contract-wallet-address", DefaultL1ValidatorConfig.ContractWalletAddress, "validator smart contract wallet public address")
	f.String(prefix+".gas-refunder-address", DefaultL1ValidatorConfig.GasRefunderAddress, "The gas refunder contract address (optional)")
	f.String(prefix+".redis-url", DefaultL1ValidatorConfig.RedisUrl, "redis url for L1 validator")
	f.Uint64(prefix+".extra-gas", DefaultL1ValidatorConfig.ExtraGas, "use this much more gas than estimation says is necessary to post transactions")
	f.Uint64(prefix+".log-query-batch-size", DefaultL1ValidatorConfig.LogQueryBatchSize, "range ro query from eth_getLogs")
	dataposter.DataPosterConfigAddOptions(prefix+".data-poster", f, dataposter.DefaultDataPosterConfigForValidator)
	DangerousConfigAddOptions(prefix+".dangerous", f)
	genericconf.WalletConfigAddOptions(prefix+".parent-chain-wallet", f, DefaultL1ValidatorConfig.ParentChainWallet.Pathname)
	f.Bool(prefix+".enable-fast-confirmation", DefaultL1ValidatorConfig.EnableFastConfirmation, "enable fast confirmation")
	f.String(prefix+".fast-confirm-safe-address", DefaultL1ValidatorConfig.FastConfirmSafeAddress, "safe address for fast confirmation")
}

type DangerousConfig struct {
	IgnoreRollupWasmModuleRoot bool `koanf:"ignore-rollup-wasm-module-root"`
	WithoutBlockValidator      bool `koanf:"without-block-validator"`
}

var DefaultDangerousConfig = DangerousConfig{
	IgnoreRollupWasmModuleRoot: false,
	WithoutBlockValidator:      false,
}

func DangerousConfigAddOptions(prefix string, f *flag.FlagSet) {
	f.Bool(prefix+".ignore-rollup-wasm-module-root", DefaultL1ValidatorConfig.Dangerous.IgnoreRollupWasmModuleRoot, "DANGEROUS! make assertions even when the wasm module root is wrong")
	f.Bool(prefix+".without-block-validator", DefaultL1ValidatorConfig.Dangerous.WithoutBlockValidator, "DANGEROUS! allows running an L1 validator without a block validator")
}

type nodeAndHash struct {
	id   uint64
	hash common.Hash
}

type LatestStakedNotifier interface {
	UpdateLatestStaked(count arbutil.MessageIndex, globalState validator.GoGlobalState)
}

type LatestConfirmedNotifier interface {
	UpdateLatestConfirmed(count arbutil.MessageIndex, globalState validator.GoGlobalState)
}

type Staker struct {
	*L1Validator
	stopwaiter.StopWaiter
	l1Reader                *headerreader.HeaderReader
	stakedNotifiers         []LatestStakedNotifier
	confirmedNotifiers      []LatestConfirmedNotifier
	activeChallenge         *ChallengeManager
	baseCallOpts            bind.CallOpts
	config                  L1ValidatorConfig
	highGasBlocksBuffer     *big.Int
	lastActCalledBlock      *big.Int
	inactiveLastCheckedNode *nodeAndHash
	bringActiveUntilNode    uint64
	inboxReader             InboxReaderInterface
	statelessBlockValidator *StatelessBlockValidator
	fatalErr                chan<- error
	fastConfirmSafe         *FastConfirmSafe
}

type FastConfirmSafe struct {
	rollupAddress             common.Address
	safe                      *contractsgen.Safe
	owners                    []common.Address
	approvedHashesOwners      map[common.Hash]map[common.Address]bool
	threshold                 uint64
	fastConfirmNextNodeMethod abi.Method
	builder                   *txbuilder.Builder
	wallet                    ValidatorWalletInterface
	gasRefunder               common.Address
	l1Reader                  *headerreader.HeaderReader
}

type ValidatorWalletInterface interface {
	Initialize(context.Context) error
	// Address must be able to be called concurrently with other functions
	Address() *common.Address
	// Address must be able to be called concurrently with other functions
	AddressOrZero() common.Address
	TxSenderAddress() *common.Address
	RollupAddress() common.Address
	ChallengeManagerAddress() common.Address
	L1Client() arbutil.L1Interface
	TestTransactions(context.Context, []*types.Transaction) error
	ExecuteTransactions(context.Context, *txbuilder.Builder, common.Address) (*types.Transaction, error)
	TimeoutChallenges(context.Context, []uint64) (*types.Transaction, error)
	CanBatchTxs() bool
	AuthIfEoa() *bind.TransactOpts
	Start(context.Context)
	StopAndWait()
	// May be nil
	DataPoster() *dataposter.DataPoster
}

func NewStaker(
	l1Reader *headerreader.HeaderReader,
	wallet ValidatorWalletInterface,
	callOpts bind.CallOpts,
	config L1ValidatorConfig,
	blockValidator *BlockValidator,
	statelessBlockValidator *StatelessBlockValidator,
	stakedNotifiers []LatestStakedNotifier,
	confirmedNotifiers []LatestConfirmedNotifier,
	validatorUtilsAddress common.Address,
	fatalErr chan<- error,
) (*Staker, error) {

	if err := config.Validate(); err != nil {
		return nil, err
	}
	client := l1Reader.Client()
	val, err := NewL1Validator(client, wallet, validatorUtilsAddress, callOpts,
		statelessBlockValidator.inboxTracker, statelessBlockValidator.streamer, blockValidator)
	if err != nil {
		return nil, err
	}
	stakerLastSuccessfulActionGauge.Update(time.Now().Unix())
	if config.StartValidationFromStaked && blockValidator != nil {
		stakedNotifiers = append(stakedNotifiers, blockValidator)
	}
	var fastConfirmSafe *FastConfirmSafe
	if config.EnableFastConfirmation && config.FastConfirmSafeAddress != "" {
		fastConfirmSafe, err = NewFastConfirmSafe(
			callOpts,
			wallet.RollupAddress(),
			common.HexToAddress(config.FastConfirmSafeAddress),
			val.builder,
			val.wallet,
			config.gasRefunder,
			l1Reader,
		)
		if err != nil {
			return nil, err
		}
	}
	return &Staker{
		L1Validator:             val,
		l1Reader:                l1Reader,
		stakedNotifiers:         stakedNotifiers,
		confirmedNotifiers:      confirmedNotifiers,
		baseCallOpts:            callOpts,
		config:                  config,
		highGasBlocksBuffer:     big.NewInt(config.PostingStrategy.HighGasDelayBlocks),
		lastActCalledBlock:      nil,
		inboxReader:             statelessBlockValidator.inboxReader,
		statelessBlockValidator: statelessBlockValidator,
		fatalErr:                fatalErr,
		fastConfirmSafe:         fastConfirmSafe,
	}, nil
}

func NewFastConfirmSafe(
	callOpts bind.CallOpts,
	rollupAddress common.Address,
	fastConfirmSafeAddress common.Address,
	builder *txbuilder.Builder,
	wallet ValidatorWalletInterface,
	gasRefunder common.Address,
	l1Reader *headerreader.HeaderReader,
) (*FastConfirmSafe, error) {
	fastConfirmSafe := &FastConfirmSafe{
		builder:       builder,
		rollupAddress: rollupAddress,
		wallet:        wallet,
		gasRefunder:   gasRefunder,
		l1Reader:      l1Reader,
	}
	safe, err := contractsgen.NewSafe(fastConfirmSafeAddress, builder)
	if err != nil {
		return nil, err
	}
	fastConfirmSafe.safe = safe
	owners, err := safe.GetOwners(&callOpts)
	if err != nil {
		return nil, err
	}

	// This is needed because safe contract needs owners to be sorted.
	sort.Slice(owners, func(i, j int) bool {
		return owners[i].Cmp(owners[j]) < 0
	})
	fastConfirmSafe.owners = owners
	threshold, err := safe.GetThreshold(&callOpts)
	if err != nil {
		return nil, err
	}
	fastConfirmSafe.threshold = threshold.Uint64()
	fastConfirmSafe.approvedHashesOwners = make(map[common.Hash]map[common.Address]bool)
	rollupUserLogicAbi, err := rollupgen.RollupUserLogicMetaData.GetAbi()
	if err != nil {
		return nil, err
	}
	fastConfirmNextNodeMethod, ok := rollupUserLogicAbi.Methods["fastConfirmNextNode"]
	if !ok {
		return nil, errors.New("RollupUserLogic ABI missing fastConfirmNextNode method")
	}
	fastConfirmSafe.fastConfirmNextNodeMethod = fastConfirmNextNodeMethod
	return fastConfirmSafe, nil
}

func (s *Staker) Initialize(ctx context.Context) error {
	err := s.L1Validator.Initialize(ctx)
	if err != nil {
		return err
	}
	walletAddressOrZero := s.wallet.AddressOrZero()
	if walletAddressOrZero != (common.Address{}) {
		s.updateStakerBalanceMetric(ctx)
	}
	if s.blockValidator != nil && s.config.StartValidationFromStaked {
		latestStaked, _, err := s.validatorUtils.LatestStaked(&s.baseCallOpts, s.rollupAddress, walletAddressOrZero)
		if err != nil {
			return err
		}
		stakerLatestStakedNodeGauge.Update(int64(latestStaked))
		if latestStaked == 0 {
			return nil
		}

		stakedInfo, err := s.rollup.LookupNode(ctx, latestStaked)
		if err != nil {
			return err
		}

		return s.blockValidator.InitAssumeValid(stakedInfo.AfterState().GlobalState)
	}
	return nil
}

func (s *Staker) getLatestStakedState(ctx context.Context, staker common.Address) (uint64, arbutil.MessageIndex, *validator.GoGlobalState, error) {
	callOpts := s.getCallOpts(ctx)
	if s.l1Reader.UseFinalityData() {
		callOpts.BlockNumber = big.NewInt(int64(rpc.FinalizedBlockNumber))
	}
	latestStaked, _, err := s.validatorUtils.LatestStaked(s.getCallOpts(ctx), s.rollupAddress, staker)
	if err != nil {
		return 0, 0, nil, fmt.Errorf("couldn't get LatestStaked(%v): %w", staker, err)
	}
	if latestStaked == 0 {
		return latestStaked, 0, nil, nil
	}

	stakedInfo, err := s.rollup.LookupNode(ctx, latestStaked)
	if err != nil {
		return 0, 0, nil, fmt.Errorf("couldn't look up latest assertion of %v (%v): %w", staker, latestStaked, err)
	}

	globalState := stakedInfo.AfterState().GlobalState
	caughtUp, count, err := GlobalStateToMsgCount(s.inboxTracker, s.txStreamer, globalState)
	if err != nil {
		if errors.Is(err, ErrGlobalStateNotInChain) && s.fatalErr != nil {
			fatal := fmt.Errorf("latest assertion of %v (%v) not in chain: %w", staker, latestStaked, err)
			s.fatalErr <- fatal
		}
		return 0, 0, nil, fmt.Errorf("latest assertion of %v (%v): %w", staker, latestStaked, err)
	}

	if !caughtUp {
		log.Info("latest assertion not yet in our node", "staker", staker, "assertion", latestStaked, "state", globalState)
		return latestStaked, 0, nil, nil
	}

	processedCount, err := s.txStreamer.GetProcessedMessageCount()
	if err != nil {
		return 0, 0, nil, err
	}

	if processedCount < count {
		log.Info("execution catching up to rollup", "staker", staker, "rollupCount", count, "processedCount", processedCount)
		return latestStaked, 0, nil, nil
	}

	return latestStaked, count, &globalState, nil
}

func (s *Staker) StopAndWait() {
	s.StopWaiter.StopAndWait()
	if s.Strategy() != WatchtowerStrategy {
		s.wallet.StopAndWait()
	}
}

func (s *Staker) Start(ctxIn context.Context) {
	if s.Strategy() != WatchtowerStrategy {
		s.wallet.Start(ctxIn)
	}
	s.StopWaiter.Start(ctxIn, s)
	backoff := time.Second
	ephemeralErrorHandler := util.NewEphemeralErrorHandler(10*time.Minute, "is ahead of on-chain nonce", 0)
	s.CallIteratively(func(ctx context.Context) (returningWait time.Duration) {
		defer func() {
			panicErr := recover()
			if panicErr != nil {
				log.Error("staker Act call panicked", "panic", panicErr, "backtrace", string(debug.Stack()))
				s.builder.ClearTransactions()
				returningWait = time.Minute
			}
		}()
		var err error
		if common.HexToAddress(s.config.GasRefunderAddress) != (common.Address{}) {
			gasRefunderBalance, err := s.client.BalanceAt(ctx, common.HexToAddress(s.config.GasRefunderAddress), nil)
			if err != nil {
				log.Warn("error fetching validator gas refunder balance", "err", err)
			} else {
				validatorGasRefunderBalance.Update(arbmath.BalancePerEther(gasRefunderBalance))
			}
		}
		err = s.updateBlockValidatorModuleRoot(ctx)
		if err != nil {
			log.Warn("error updating latest wasm module root", "err", err)
		}
		arbTx, err := s.Act(ctx)
		if err == nil && arbTx != nil {
			_, err = s.l1Reader.WaitForTxApproval(ctx, arbTx)
			if err == nil {
				log.Info("successfully executed staker transaction", "hash", arbTx.Hash())
			} else {
				err = fmt.Errorf("error waiting for tx receipt: %w", err)
			}
		}
		if err == nil {
			ephemeralErrorHandler.Reset()
			backoff = time.Second
			stakerLastSuccessfulActionGauge.Update(time.Now().Unix())
			stakerActionSuccessCounter.Inc(1)
			if arbTx != nil && !s.wallet.CanBatchTxs() {
				// Try to create another tx
				return 0
			}
			return s.config.StakerInterval
		}
		stakerActionFailureCounter.Inc(1)
		backoff *= 2
		logLevel := log.Error
		if backoff > time.Minute {
			backoff = time.Minute
		} else {
			logLevel = log.Warn
		}
		logLevel = ephemeralErrorHandler.LogLevel(err, logLevel)
		logLevel("error acting as staker", "err", err)
		return backoff
	})
	s.CallIteratively(func(ctx context.Context) time.Duration {
		wallet := s.wallet.AddressOrZero()
		staked, stakedMsgCount, stakedGlobalState, err := s.getLatestStakedState(ctx, wallet)
		if err != nil && ctx.Err() == nil {
			log.Error("staker: error checking latest staked", "err", err)
		}
		stakerLatestStakedNodeGauge.Update(int64(staked))
		if stakedGlobalState != nil {
			for _, notifier := range s.stakedNotifiers {
				notifier.UpdateLatestStaked(stakedMsgCount, *stakedGlobalState)
			}
		}
		confirmed := staked
		confirmedMsgCount := stakedMsgCount
		confirmedGlobalState := stakedGlobalState
		if wallet != (common.Address{}) {
			confirmed, confirmedMsgCount, confirmedGlobalState, err = s.getLatestStakedState(ctx, common.Address{})
			if err != nil && ctx.Err() == nil {
				log.Error("staker: error checking latest confirmed", "err", err)
			}
		}
		stakerLatestConfirmedNodeGauge.Update(int64(confirmed))
		if confirmedGlobalState != nil {
			for _, notifier := range s.confirmedNotifiers {
				notifier.UpdateLatestConfirmed(confirmedMsgCount, *confirmedGlobalState)
			}
		}
		return s.config.StakerInterval
	})
}

func (s *Staker) IsWhitelisted(ctx context.Context) (bool, error) {
	callOpts := s.getCallOpts(ctx)
	whitelistDisabled, err := s.rollup.ValidatorWhitelistDisabled(callOpts)
	if err != nil {
		return false, err
	}
	if whitelistDisabled {
		return true, nil
	}
	addr := s.wallet.Address()
	if addr != nil {
		return s.rollup.IsValidator(callOpts, *addr)
	}
	return false, nil
}

func (s *Staker) shouldAct(ctx context.Context) bool {
	var gasPriceHigh = false
	var gasPriceFloat float64
	gasPrice, err := s.client.SuggestGasPrice(ctx)
	if err != nil {
		log.Warn("error getting gas price", "err", err)
	} else {
		gasPriceFloat = float64(gasPrice.Int64()) / 1e9
		if gasPriceFloat >= s.config.PostingStrategy.HighGasThreshold {
			gasPriceHigh = true
		}
	}
	latestBlockInfo, err := s.client.HeaderByNumber(ctx, nil)
	if err != nil {
		log.Warn("error getting latest block", "err", err)
		return true
	}
	latestBlockNum := latestBlockInfo.Number
	if s.lastActCalledBlock == nil {
		s.lastActCalledBlock = latestBlockNum
	}
	blocksSinceActCalled := new(big.Int).Sub(latestBlockNum, s.lastActCalledBlock)
	s.lastActCalledBlock = latestBlockNum
	if gasPriceHigh {
		// We're eating into the high gas buffer to delay our tx
		s.highGasBlocksBuffer.Sub(s.highGasBlocksBuffer, blocksSinceActCalled)
	} else {
		// We'll try to make a tx if necessary, so we can add to the buffer for future high gas
		s.highGasBlocksBuffer.Add(s.highGasBlocksBuffer, blocksSinceActCalled)
	}
	// Clamp `s.highGasBlocksBuffer` to between 0 and HighGasDelayBlocks
	if s.highGasBlocksBuffer.Sign() < 0 {
		s.highGasBlocksBuffer.SetInt64(0)
	} else if s.highGasBlocksBuffer.Cmp(big.NewInt(s.config.PostingStrategy.HighGasDelayBlocks)) > 0 {
		s.highGasBlocksBuffer.SetInt64(s.config.PostingStrategy.HighGasDelayBlocks)
	}
	if gasPriceHigh && s.highGasBlocksBuffer.Sign() > 0 {
		log.Warn(
			"not acting yet as gas price is high",
			"gasPrice", gasPriceFloat,
			"highGasPriceConfig", s.config.PostingStrategy.HighGasThreshold,
			"highGasBuffer", s.highGasBlocksBuffer,
		)
		return false
	}
	return true
}

func (s *Staker) confirmDataPosterIsReady(ctx context.Context) error {
	dp := s.wallet.DataPoster()
	if dp == nil {
		return nil
	}
	dataPosterNonce, _, err := dp.GetNextNonceAndMeta(ctx)
	if err != nil {
		return err
	}
	latestNonce, err := s.l1Reader.Client().NonceAt(ctx, dp.Sender(), nil)
	if err != nil {
		return err
	}
	if dataPosterNonce > latestNonce {
		return fmt.Errorf("data poster nonce %v is ahead of on-chain nonce %v -- probably waiting for a pending transaction to be included in a block", dataPosterNonce, latestNonce)
	}
	if dataPosterNonce < latestNonce {
		return fmt.Errorf("data poster nonce %v is behind on-chain nonce %v -- is something else making transactions on this address?", dataPosterNonce, latestNonce)
	}
	return nil
}

func (s *Staker) Act(ctx context.Context) (*types.Transaction, error) {
	if s.config.strategy != WatchtowerStrategy {
		err := s.confirmDataPosterIsReady(ctx)
		if err != nil {
			return nil, err
		}
		whitelisted, err := s.IsWhitelisted(ctx)
		if err != nil {
			return nil, fmt.Errorf("error checking if whitelisted: %w", err)
		}
		if !whitelisted {
			log.Warn("validator address isn't whitelisted", "address", s.wallet.Address(), "txSender", s.wallet.TxSenderAddress())
		}
	}
	if !s.shouldAct(ctx) {
		// The fact that we're delaying acting is already logged in `shouldAct`
		return nil, nil
	}
	callOpts := s.getCallOpts(ctx)
	s.builder.ClearTransactions()
	var rawInfo *StakerInfo
	walletAddressOrZero := s.wallet.AddressOrZero()
	if walletAddressOrZero != (common.Address{}) {
		var err error
		rawInfo, err = s.rollup.StakerInfo(ctx, walletAddressOrZero)
		if err != nil {
			return nil, fmt.Errorf("error getting own staker (%v) info: %w", walletAddressOrZero, err)
		}
		if rawInfo != nil {
			stakerAmountStakedGauge.Update(rawInfo.AmountStaked.Int64())
		} else {
			stakerAmountStakedGauge.Update(0)
		}
		s.updateStakerBalanceMetric(ctx)
	}
	// If the wallet address is zero, or the wallet address isn't staked,
	// this will return the latest node and its hash (atomically).
	latestStakedNodeNum, latestStakedNodeInfo, err := s.validatorUtils.LatestStaked(
		callOpts, s.rollupAddress, walletAddressOrZero,
	)
	if err != nil {
		return nil, fmt.Errorf("error getting latest staked node of own wallet %v: %w", walletAddressOrZero, err)
	}
	stakerLatestStakedNodeGauge.Update(int64(latestStakedNodeNum))
	if rawInfo != nil {
		rawInfo.LatestStakedNode = latestStakedNodeNum
	}
	info := OurStakerInfo{
		CanProgress:          true,
		LatestStakedNode:     latestStakedNodeNum,
		LatestStakedNodeHash: latestStakedNodeInfo.NodeHash,
		StakerInfo:           rawInfo,
		StakeExists:          rawInfo != nil,
	}

	effectiveStrategy := s.config.strategy
	nodesLinear, err := s.validatorUtils.AreUnresolvedNodesLinear(callOpts, s.rollupAddress)
	if err != nil {
		return nil, fmt.Errorf("error checking for rollup assertion fork: %w", err)
	}
	if !nodesLinear {
		log.Warn("rollup assertion fork detected")
		if effectiveStrategy == DefensiveStrategy {
			effectiveStrategy = StakeLatestStrategy
		}
		s.inactiveLastCheckedNode = nil
	}
	if s.bringActiveUntilNode != 0 {
		if info.LatestStakedNode < s.bringActiveUntilNode {
			if effectiveStrategy == DefensiveStrategy {
				effectiveStrategy = StakeLatestStrategy
			}
		} else {
			log.Info("defensive validator staked past incorrect node; waiting here")
			s.bringActiveUntilNode = 0
		}
		s.inactiveLastCheckedNode = nil
	}
	if effectiveStrategy <= DefensiveStrategy && s.inactiveLastCheckedNode != nil {
		info.LatestStakedNode = s.inactiveLastCheckedNode.id
		info.LatestStakedNodeHash = s.inactiveLastCheckedNode.hash
	}

	latestConfirmedNode, err := s.rollup.LatestConfirmed(callOpts)
	if err != nil {
		return nil, fmt.Errorf("error getting latest confirmed node: %w", err)
	}

	requiredStakeElevated, err := s.isRequiredStakeElevated(ctx)
	if err != nil {
		return nil, fmt.Errorf("error checking if required stake is elevated: %w", err)
	}
	// Resolve nodes if either we're on the make nodes strategy,
	// or we're on the stake latest strategy but don't have a stake
	// (attempt to reduce the current required stake).
	shouldResolveNodes := effectiveStrategy >= ResolveNodesStrategy ||
		(effectiveStrategy >= StakeLatestStrategy && rawInfo == nil && requiredStakeElevated)
	resolvingNode := false
	if shouldResolveNodes {
		arbTx, err := s.resolveTimedOutChallenges(ctx)
		if err != nil {
			return nil, fmt.Errorf("error resolving timed out challenges: %w", err)
		}
		if arbTx != nil {
			return arbTx, nil
		}
		resolvingNode, err = s.resolveNextNode(ctx, rawInfo, &latestConfirmedNode)
		if err != nil {
			return nil, fmt.Errorf("error resolving node %v: %w", latestConfirmedNode+1, err)
		}
		if resolvingNode && rawInfo == nil && latestConfirmedNode > info.LatestStakedNode {
			// If we hit this condition, we've resolved what was previously the latest confirmed node,
			// and we don't have a stake yet. That means we were planning to enter the rollup on
			// the latest confirmed node, which has now changed. We fix this by updating our staker info
			// to indicate that we're now entering the rollup on the newly confirmed node.
			nodeInfo, err := s.rollup.GetNode(callOpts, latestConfirmedNode)
			if err != nil {
				return nil, fmt.Errorf("error getting latest confirmed node %v info: %w", latestConfirmedNode, err)
			}
			info.LatestStakedNode = latestConfirmedNode
			info.LatestStakedNodeHash = nodeInfo.NodeHash
		}
	}

	canActFurther := func() bool {
		return s.wallet.CanBatchTxs() || s.builder.BuildingTransactionCount() == 0
	}

	// If we have an old stake, remove it
	if rawInfo != nil && rawInfo.LatestStakedNode <= latestConfirmedNode && canActFurther() {
		stakeIsTooOutdated := rawInfo.LatestStakedNode < latestConfirmedNode
		// We're not trying to stake anyways
		stakeIsUnwanted := effectiveStrategy < StakeLatestStrategy
		if stakeIsTooOutdated || stakeIsUnwanted {
			// Note: we must have an address if rawInfo != nil
			auth, err := s.builder.Auth(ctx)
			if err != nil {
				return nil, err
			}
			_, err = s.rollup.ReturnOldDeposit(auth, walletAddressOrZero)
			if err != nil {
				return nil, fmt.Errorf("error returning old deposit (from our staker %v): %w", walletAddressOrZero, err)
			}
			auth, err = s.builder.Auth(ctx)
			if err != nil {
				return nil, err
			}
			_, err = s.rollup.WithdrawStakerFunds(auth)
			if err != nil {
				return nil, fmt.Errorf("error withdrawing staker funds from our staker %v: %w", walletAddressOrZero, err)
			}
			log.Info("removing old stake and withdrawing funds")
			return s.wallet.ExecuteTransactions(ctx, s.builder, s.config.gasRefunder)
		}
	}

	if walletAddressOrZero != (common.Address{}) && canActFurther() {
		withdrawable, err := s.rollup.WithdrawableFunds(callOpts, walletAddressOrZero)
		if err != nil {
			return nil, fmt.Errorf("error checking withdrawable funds of our staker %v: %w", walletAddressOrZero, err)
		}
		if withdrawable.Sign() > 0 {
			auth, err := s.builder.Auth(ctx)
			if err != nil {
				return nil, err
			}
			_, err = s.rollup.WithdrawStakerFunds(auth)
			if err != nil {
				return nil, fmt.Errorf("error withdrawing our staker %v funds: %w", walletAddressOrZero, err)
			}
		}
	}

	if rawInfo != nil && canActFurther() {
		if err = s.handleConflict(ctx, rawInfo); err != nil {
			return nil, fmt.Errorf("error handling conflict: %w", err)
		}
	}

	// Don't attempt to create a new stake if we're resolving a node and the stake is elevated,
	// as that might affect the current required stake.
	if (rawInfo != nil || !resolvingNode || !requiredStakeElevated) && canActFurther() {
		// Advance stake up to 20 times in one transaction
		for i := 0; info.CanProgress && i < 20; i++ {
			if err := s.advanceStake(ctx, &info, effectiveStrategy); err != nil {
				return nil, fmt.Errorf("error advancing stake from node %v (hash %v): %w", info.LatestStakedNode, info.LatestStakedNodeHash, err)
			}
			if !s.wallet.CanBatchTxs() && effectiveStrategy >= StakeLatestStrategy {
				info.CanProgress = false
			}
		}
	}

	if rawInfo != nil && s.builder.BuildingTransactionCount() == 0 && canActFurther() {
		if err := s.createConflict(ctx, rawInfo); err != nil {
			return nil, fmt.Errorf("error creating conflict: %w", err)
		}
	}

	if s.builder.BuildingTransactionCount() == 0 {
		return nil, nil
	}

	if info.StakerInfo == nil && info.StakeExists {
		log.Info("staking to execute transactions")
	}
	return s.wallet.ExecuteTransactions(ctx, s.builder, s.config.gasRefunder)
}

func (s *Staker) handleConflict(ctx context.Context, info *StakerInfo) error {
	if info.CurrentChallenge == nil {
		s.activeChallenge = nil
		return nil
	}

	if s.activeChallenge == nil || s.activeChallenge.ChallengeIndex() != *info.CurrentChallenge {
		log.Error("entered challenge", "challenge", *info.CurrentChallenge)

		latestConfirmedCreated, err := s.rollup.LatestConfirmedCreationBlock(ctx)
		if err != nil {
			return fmt.Errorf("error getting latest confirmed creation block: %w", err)
		}

		newChallengeManager, err := NewChallengeManager(
			ctx,
			s.builder,
			s.builder.BuilderAuth(),
			*s.builder.WalletAddress(),
			s.wallet.ChallengeManagerAddress(),
			*info.CurrentChallenge,
			s.statelessBlockValidator,
			latestConfirmedCreated,
			s.config.ConfirmationBlocks,
		)
		if err != nil {
			return fmt.Errorf("error creating challenge manager: %w", err)
		}

		s.activeChallenge = newChallengeManager
	}

	_, err := s.activeChallenge.Act(ctx)
	return err
}

func (s *Staker) advanceStake(ctx context.Context, info *OurStakerInfo, effectiveStrategy StakerStrategy) error {
	active := effectiveStrategy >= StakeLatestStrategy
	action, wrongNodesExist, err := s.generateNodeAction(ctx, info, effectiveStrategy, &s.config)
	if err != nil {
		return fmt.Errorf("error generating node action: %w", err)
	}
	if wrongNodesExist && effectiveStrategy == WatchtowerStrategy {
		log.Error("found incorrect assertion in watchtower mode")
	}
	if action == nil {
		info.CanProgress = false
		return nil
	}

	switch action := action.(type) {
	case createNodeAction:
		if wrongNodesExist && s.config.DisableChallenge {
			log.Error("refusing to challenge assertion as config disables challenges")
			info.CanProgress = false
			return nil
		}
		if !active {
			if wrongNodesExist && effectiveStrategy >= DefensiveStrategy {
				log.Error("bringing defensive validator online because of incorrect assertion")
				s.bringActiveUntilNode = info.LatestStakedNode + 1
			}
			info.CanProgress = false
			return s.tryFastConfirmation(ctx, action.assertion.AfterState.GlobalState.BlockHash, action.assertion.AfterState.GlobalState.SendRoot)
		}

		// Details are already logged with more details in generateNodeAction
		info.CanProgress = false
		info.LatestStakedNode = 0
		info.LatestStakedNodeHash = action.hash

		// We'll return early if we already have a stake
		if info.StakeExists {
			auth, err := s.builder.Auth(ctx)
			if err != nil {
				return err
			}
			_, err = s.rollup.StakeOnNewNode(auth, action.assertion.AsSolidityStruct(), action.hash, action.prevInboxMaxCount)
			if err != nil {
				return fmt.Errorf("error staking on new node: %w", err)
			}
			return s.tryFastConfirmation(ctx, action.assertion.AfterState.GlobalState.BlockHash, action.assertion.AfterState.GlobalState.SendRoot)
		}

		// If we have no stake yet, we'll put one down
		stakeAmount, err := s.rollup.CurrentRequiredStake(s.getCallOpts(ctx))
		if err != nil {
			return fmt.Errorf("error getting current required stake: %w", err)
		}
		auth, err := s.builder.AuthWithAmount(ctx, stakeAmount)
		if err != nil {
			return err
		}
		_, err = s.rollup.NewStakeOnNewNode(
			auth,
			action.assertion.AsSolidityStruct(),
			action.hash,
			action.prevInboxMaxCount,
		)
		if err != nil {
			return fmt.Errorf("error placing new stake on new node: %w", err)
		}
		info.StakeExists = true
		return s.tryFastConfirmation(ctx, action.assertion.AfterState.GlobalState.BlockHash, action.assertion.AfterState.GlobalState.SendRoot)
	case existingNodeAction:
		info.LatestStakedNode = action.number
		info.LatestStakedNodeHash = action.hash
		if !active {
			if wrongNodesExist && effectiveStrategy >= DefensiveStrategy {
				log.Error("bringing defensive validator online because of incorrect assertion")
				s.bringActiveUntilNode = action.number
				info.CanProgress = false
			} else {
				s.inactiveLastCheckedNode = &nodeAndHash{
					id:   action.number,
					hash: action.hash,
				}
			}
			return s.tryFastConfirmationNodeNumber(ctx, action.number)
		}
		log.Info("staking on existing node", "node", action.number)
		// We'll return early if we already havea stake
		if info.StakeExists {
			auth, err := s.builder.Auth(ctx)
			if err != nil {
				return err
			}
			_, err = s.rollup.StakeOnExistingNode(auth, action.number, action.hash)
			if err != nil {
				return fmt.Errorf("error staking on existing node: %w", err)
			}
			return s.tryFastConfirmationNodeNumber(ctx, action.number)
		}

		// If we have no stake yet, we'll put one down
		stakeAmount, err := s.rollup.CurrentRequiredStake(s.getCallOpts(ctx))
		if err != nil {
			return fmt.Errorf("error getting current required stake: %w", err)
		}
		auth, err := s.builder.AuthWithAmount(ctx, stakeAmount)
		if err != nil {
			return err
		}
		_, err = s.rollup.NewStakeOnExistingNode(
			auth,
			action.number,
			action.hash,
		)
		if err != nil {
			return fmt.Errorf("error placing new stake on existing node: %w", err)
		}
		info.StakeExists = true
		return s.tryFastConfirmationNodeNumber(ctx, action.number)
	default:
		panic("invalid action type")
	}
}

func (s *Staker) tryFastConfirmationNodeNumber(ctx context.Context, number uint64) error {
	if !s.config.EnableFastConfirmation {
		return nil
	}
	nodeInfo, err := s.rollup.LookupNode(ctx, number)
	if err != nil {
		return err
	}
	return s.tryFastConfirmation(ctx, nodeInfo.AfterState().GlobalState.BlockHash, nodeInfo.AfterState().GlobalState.SendRoot)
}

func (s *Staker) tryFastConfirmation(ctx context.Context, blockHash common.Hash, sendRoot common.Hash) error {
	if !s.config.EnableFastConfirmation {
		return nil
	}
	if s.fastConfirmSafe != nil {
		return s.fastConfirmSafe.tryFastConfirmation(ctx, blockHash, sendRoot)
	}
	auth, err := s.builder.Auth(ctx)
	if err != nil {
		return err
	}
	_, err = s.rollup.FastConfirmNextNode(auth, blockHash, sendRoot)
	return err
}

func (f *FastConfirmSafe) tryFastConfirmation(ctx context.Context, blockHash common.Hash, sendRoot common.Hash) error {
	fastConfirmCallData, err := f.createFastConfirmCalldata(blockHash, sendRoot)
	if err != nil {
		return err
	}
	callOpts := &bind.CallOpts{Context: ctx}
	// Current nonce of the safe.
	nonce, err := f.safe.Nonce(callOpts)
	if err != nil {
		return err
	}
	// Hash of the safe transaction.
	safeTxHash, err := f.safe.GetTransactionHash(
		callOpts,
		f.rollupAddress,
		big.NewInt(0),
		fastConfirmCallData,
		0,
		big.NewInt(0),
		big.NewInt(0),
		big.NewInt(0),
		common.Address{},
		common.Address{},
		nonce,
	)
	if err != nil {
		return err
	}
	arbTx, err := f.wallet.ExecuteTransactions(ctx, f.builder, f.gasRefunder)
	if err != nil {
		return err
	}
	if arbTx != nil {
		_, err = f.l1Reader.WaitForTxApproval(ctx, arbTx)
		if err == nil {
			log.Info("successfully executed staker transaction", "hash", arbTx.Hash())
		} else {
			return fmt.Errorf("error waiting for tx receipt: %w", err)
		}
	}
	f.builder.ClearTransactions()
	auth, err := f.builder.Auth(ctx)
	if err != nil {
		return err
	}
	_, err = f.safe.ApproveHash(auth, safeTxHash)
	if err != nil {
		return err
	}
	arbTx, err = f.wallet.ExecuteTransactions(ctx, f.builder, f.gasRefunder)
	if err != nil {
		return err
	}
	if arbTx != nil {
		_, err = f.l1Reader.WaitForTxApproval(ctx, arbTx)
		if err == nil {
			log.Info("successfully executed staker transaction", "hash", arbTx.Hash())
		} else {
			return fmt.Errorf("error waiting for tx receipt: %w", err)
		}
	}
	f.builder.ClearTransactions()
	if _, ok := f.approvedHashesOwners[safeTxHash]; !ok {
		f.approvedHashesOwners[safeTxHash] = make(map[common.Address]bool)
	}
	return f.checkApprovedHashAndExecTransaction(ctx, fastConfirmCallData, safeTxHash)
}

func (f *FastConfirmSafe) createFastConfirmCalldata(
	blockHash common.Hash, sendRoot common.Hash,
) ([]byte, error) {
	calldata, err := f.fastConfirmNextNodeMethod.Inputs.Pack(
		blockHash,
		sendRoot,
	)
	if err != nil {
		return nil, err
	}
	fullCalldata := append([]byte{}, f.fastConfirmNextNodeMethod.ID...)
	fullCalldata = append(fullCalldata, calldata...)
	return fullCalldata, nil
}

func (f *FastConfirmSafe) checkApprovedHashAndExecTransaction(ctx context.Context, fastConfirmCallData []byte, safeTxHash [32]byte) error {
	var signatures []byte
	for _, owner := range f.owners {
		if _, ok := f.approvedHashesOwners[safeTxHash][owner]; !ok {
			iter, err := f.safe.FilterApproveHash(&bind.FilterOpts{Context: ctx}, [][32]byte{safeTxHash}, []common.Address{owner})
			if err != nil {
				return err
			}
			for iter.Next() {
				f.approvedHashesOwners[iter.Event.ApprovedHash][iter.Event.Owner] = true
			}
		}
		// If the owner has approved the hash, we add the signature to the transaction.
		// We add the signature in the format r, s, v.
		// We set v to 1, as it is the only possible value for a approved hash.
		// We set r to the owner's address.
		// We set s to the empty hash.
		// Refer to the Safe contract for more information.
		if _, ok := f.approvedHashesOwners[safeTxHash][owner]; ok {
			v := uint8(1)
			r := common.BytesToHash(owner.Bytes())
			s := common.Hash{}
			signatures = append(signatures, r.Bytes()...)
			signatures = append(signatures, s.Bytes()...)
			signatures = append(signatures, v)
		}
	}
	if uint64(len(f.approvedHashesOwners[safeTxHash])) >= f.threshold {
		auth, err := f.builder.Auth(ctx)
		if err != nil {
			return err
		}
		_, err = f.safe.ExecTransaction(
			auth,
			f.rollupAddress,
			big.NewInt(0),
			fastConfirmCallData,
			0,
			big.NewInt(0),
			big.NewInt(0),
			big.NewInt(0),
			common.Address{},
			common.Address{},
			signatures,
		)
		if err != nil {
			return err
		}
	}
	return nil
}
func (s *Staker) createConflict(ctx context.Context, info *StakerInfo) error {
	if info.CurrentChallenge != nil {
		return nil
	}

	callOpts := s.getCallOpts(ctx)
	stakers, moreStakers, err := s.validatorUtils.GetStakers(callOpts, s.rollupAddress, 0, 1024)
	if err != nil {
		return fmt.Errorf("error getting stakers list: %w", err)
	}
	for moreStakers {
		var newStakers []common.Address
		newStakers, moreStakers, err = s.validatorUtils.GetStakers(callOpts, s.rollupAddress, uint64(len(stakers)), 1024)
		if err != nil {
			return fmt.Errorf("error getting more stakers: %w", err)
		}
		stakers = append(stakers, newStakers...)
	}
	latestNode, err := s.rollup.LatestConfirmed(callOpts)
	if err != nil {
		return err
	}
	// Safe to dereference as createConflict is only called when we have a wallet address
	walletAddr := *s.wallet.Address()
	for _, staker := range stakers {
		stakerInfo, err := s.rollup.StakerInfo(ctx, staker)
		if err != nil {
			return fmt.Errorf("error getting staker %v info: %w", staker, err)
		}
		if stakerInfo == nil {
			return fmt.Errorf("staker %v (returned from ValidatorUtils's GetStakers function) not found in rollup", staker)
		}
		if stakerInfo.CurrentChallenge != nil {
			continue
		}
		conflictInfo, err := s.validatorUtils.FindStakerConflict(callOpts, s.rollupAddress, walletAddr, staker, big.NewInt(1024))
		if err != nil {
			return fmt.Errorf("error finding conflict with staker %v: %w", staker, err)
		}
		if ConflictType(conflictInfo.Ty) != CONFLICT_TYPE_FOUND {
			continue
		}
		staker1 := walletAddr
		staker2 := staker
		if conflictInfo.Node2 < conflictInfo.Node1 {
			staker1, staker2 = staker2, staker1
			conflictInfo.Node1, conflictInfo.Node2 = conflictInfo.Node2, conflictInfo.Node1
		}
		if conflictInfo.Node1 <= latestNode {
			// Immaterial as this is past the confirmation point; this must be a zombie
			continue
		}

		node1Info, err := s.rollup.LookupNode(ctx, conflictInfo.Node1)
		if err != nil {
			return fmt.Errorf("error looking up node %v: %w", conflictInfo.Node1, err)
		}
		node2Info, err := s.rollup.LookupNode(ctx, conflictInfo.Node2)
		if err != nil {
			return fmt.Errorf("error looking up node %v: %w", conflictInfo.Node2, err)
		}
		log.Warn("creating challenge", "node1", conflictInfo.Node1, "node2", conflictInfo.Node2, "otherStaker", staker)
		auth, err := s.builder.Auth(ctx)
		if err != nil {
			return err
		}
		_, err = s.rollup.CreateChallenge(
			auth,
			[2]common.Address{staker1, staker2},
			[2]uint64{conflictInfo.Node1, conflictInfo.Node2},
			node1Info.MachineStatuses(),
			node1Info.GlobalStates(),
			node1Info.Assertion.NumBlocks,
			node2Info.Assertion.ExecutionHash(),
			[2]*big.Int{new(big.Int).SetUint64(node1Info.L1BlockProposed), new(big.Int).SetUint64(node2Info.L1BlockProposed)},
			[2][32]byte{node1Info.WasmModuleRoot, node2Info.WasmModuleRoot},
		)
		if err != nil {
			return fmt.Errorf("error creating challenge: %w", err)
		}
	}
	// No conflicts exist
	return nil
}

func (s *Staker) Strategy() StakerStrategy {
	return s.config.strategy
}

func (s *Staker) Rollup() *RollupWatcher {
	return s.rollup
}

func (s *Staker) updateStakerBalanceMetric(ctx context.Context) {
	txSenderAddress := s.wallet.TxSenderAddress()
	if txSenderAddress == nil {
		stakerBalanceGauge.Update(0)
		return
	}
	balance, err := s.client.BalanceAt(ctx, *txSenderAddress, nil)
	if err != nil {
		log.Error("error getting staker balance", "txSenderAddress", *txSenderAddress, "err", err)
		return
	}
	stakerBalanceGauge.Update(arbmath.BalancePerEther(balance))
}<|MERGE_RESOLUTION|>--- conflicted
+++ resolved
@@ -94,12 +94,9 @@
 	ExtraGas                  uint64                      `koanf:"extra-gas" reload:"hot"`
 	Dangerous                 DangerousConfig             `koanf:"dangerous"`
 	ParentChainWallet         genericconf.WalletConfig    `koanf:"parent-chain-wallet"`
-<<<<<<< HEAD
 	EnableFastConfirmation    bool                        `koanf:"enable-fast-confirmation"`
 	FastConfirmSafeAddress    string                      `koanf:"fast-confirm-safe-address"`
-=======
 	LogQueryBatchSize         uint64                      `koanf:"log-query-batch-size" reload:"hot"`
->>>>>>> 16434a25
 
 	strategy    StakerStrategy
 	gasRefunder common.Address
@@ -166,12 +163,9 @@
 	ExtraGas:                  50000,
 	Dangerous:                 DefaultDangerousConfig,
 	ParentChainWallet:         DefaultValidatorL1WalletConfig,
-<<<<<<< HEAD
 	EnableFastConfirmation:    false,
 	FastConfirmSafeAddress:    "",
-=======
 	LogQueryBatchSize:         0,
->>>>>>> 16434a25
 }
 
 var TestL1ValidatorConfig = L1ValidatorConfig{
@@ -192,12 +186,9 @@
 	ExtraGas:                  50000,
 	Dangerous:                 DefaultDangerousConfig,
 	ParentChainWallet:         DefaultValidatorL1WalletConfig,
-<<<<<<< HEAD
 	EnableFastConfirmation:    false,
 	FastConfirmSafeAddress:    "",
-=======
 	LogQueryBatchSize:         0,
->>>>>>> 16434a25
 }
 
 var DefaultValidatorL1WalletConfig = genericconf.WalletConfig{
