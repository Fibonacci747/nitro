--- conflicted
+++ resolved
@@ -8,12 +8,7 @@
 	"context"
 	"errors"
 	"fmt"
-<<<<<<< HEAD
 	"math/big"
-	"regexp"
-	"sync"
-=======
->>>>>>> 28033f94
 	"testing"
 
 	"github.com/offchainlabs/nitro/arbstate/daprovider"
