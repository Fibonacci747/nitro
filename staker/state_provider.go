// Copyright 2023, Offchain Labs, Inc.
// For license information, see https://github.com/offchainlabs/bold/blob/main/LICENSE
package staker

import (
	"context"
	"errors"
	"fmt"
	"strings"
	"sync"
	"time"

	"github.com/ethereum/go-ethereum/common"
	"github.com/ethereum/go-ethereum/crypto"

	flag "github.com/spf13/pflag"

	protocol "github.com/OffchainLabs/bold/chain-abstraction"
	"github.com/OffchainLabs/bold/challenge-manager/types"
	"github.com/OffchainLabs/bold/containers/option"
	l2stateprovider "github.com/OffchainLabs/bold/layer2-state-provider"
<<<<<<< HEAD
	"github.com/OffchainLabs/bold/mmap"
=======
>>>>>>> a237cf28

	"github.com/offchainlabs/nitro/arbutil"
	challengecache "github.com/offchainlabs/nitro/staker/challenge-cache"
	"github.com/offchainlabs/nitro/validator"
)

var (
	_ l2stateprovider.ProofCollector          = (*StateManager)(nil)
	_ l2stateprovider.L2MessageStateCollector = (*StateManager)(nil)
	_ l2stateprovider.MachineHashCollector    = (*StateManager)(nil)
	_ l2stateprovider.ExecutionProvider       = (*StateManager)(nil)
)

var (
	ErrChainCatchingUp = errors.New("chain catching up")
)

type BoldConfig struct {
	Enable                      bool          `koanf:"enable"`
	Mode                        string        `koanf:"mode"`
	ValidatorName               string        `koanf:"validator-name"`
	MachineLeavesCachePath      string        `koanf:"machine-leaves-cache-path"`
	AssertionPostingInterval    time.Duration `koanf:"assertion-posting-interval"`
	AssertionScanningInterval   time.Duration `koanf:"assertion-scanning-interval"`
	AssertionConfirmingInterval time.Duration `koanf:"assertion-confirming-interval"`
	EdgeTrackerWakeInterval     time.Duration `koanf:"edge-tracker-wake-interval"`
}

var DefaultBoldConfig = BoldConfig{
	Enable:                      false,
	Mode:                        "make-mode",
	ValidatorName:               "default-validator",
	MachineLeavesCachePath:      "/tmp/machine-leaves-cache",
	AssertionPostingInterval:    30 * time.Second,
	AssertionScanningInterval:   30 * time.Second,
	AssertionConfirmingInterval: 60 * time.Second,
	EdgeTrackerWakeInterval:     1 * time.Second,
}

var BoldModes = map[string]types.Mode{
	"watch-tower-mode": types.WatchTowerMode,
	"resolve-mode":     types.ResolveMode,
	"defensive-mode":   types.DefensiveMode,
	"make-mode":        types.MakeMode,
}

func BoldConfigAddOptions(prefix string, f *flag.FlagSet) {
	f.Bool(prefix+".enable", DefaultBoldConfig.Enable, "enable bold protocol")
	f.String(prefix+".mode", DefaultBoldConfig.Mode, "mode for bold protocol")
	f.String(prefix+".validator-name", DefaultBoldConfig.ValidatorName, "name of validator")
	f.String(prefix+".machine-leaves-cache-path", DefaultBoldConfig.MachineLeavesCachePath, "path to machine leaves cache")
	f.Duration(prefix+".assertion-posting-interval", DefaultBoldConfig.AssertionPostingInterval, "interval for posting assertions")
	f.Duration(prefix+".assertion-scanning-interval", DefaultBoldConfig.AssertionScanningInterval, "interval for scanning assertions")
	f.Duration(prefix+".assertion-confirming-interval", DefaultBoldConfig.AssertionConfirmingInterval, "interval for confirming assertions")
	f.Duration(prefix+".edge-tracker-wake-interval", DefaultBoldConfig.EdgeTrackerWakeInterval, "interval for waking edge tracker")
}

type StateManager struct {
	validator            *StatelessBlockValidator
	historyCache         challengecache.HistoryCommitmentCacher
	challengeLeafHeights []l2stateprovider.Height
	validatorName        string
	sync.RWMutex
}

func NewStateManager(
	val *StatelessBlockValidator,
	cacheBaseDir string,
	challengeLeafHeights []l2stateprovider.Height,
	validatorName string,
) (*StateManager, error) {
	historyCache := challengecache.New(cacheBaseDir)
	sm := &StateManager{
		validator:            val,
		historyCache:         historyCache,
		challengeLeafHeights: challengeLeafHeights,
		validatorName:        validatorName,
	}
	return sm, nil
}

// AgreesWithExecutionState If the state manager locally has this validated execution state.
// Returns ErrNoExecutionState if not found, or ErrChainCatchingUp if not yet
// validated / syncing.
func (s *StateManager) AgreesWithExecutionState(ctx context.Context, state *protocol.ExecutionState) error {
	if state.GlobalState.PosInBatch != 0 {
		return fmt.Errorf("position in batch must be zero, but got %d: %+v", state.GlobalState.PosInBatch, state)
	}
	// We always agree with the genesis batch.
	batchIndex := state.GlobalState.Batch
	if batchIndex == 0 && state.GlobalState.PosInBatch == 0 {
		return nil
	}
	// We always agree with the init message.
	if batchIndex == 1 && state.GlobalState.PosInBatch == 0 {
		return nil
	}

	// Because an execution state from the assertion chain fully consumes the preceding batch,
	// we actually want to check if we agree with the last state of the preceding batch, so
	// we decrement the batch index by 1.
	batchIndex -= 1

	totalBatches, err := s.validator.inboxTracker.GetBatchCount()
	if err != nil {
		return err
	}

	// If the batch index is >= the total number of batches we have in our inbox tracker,
	// we are still catching up to the chain.
	if batchIndex >= totalBatches {
		return ErrChainCatchingUp
	}
	messageCount, err := s.validator.inboxTracker.GetBatchMessageCount(batchIndex)
	if err != nil {
		return err
	}
	validatedGlobalState, err := s.findGlobalStateFromMessageCountAndBatch(messageCount, l2stateprovider.Batch(batchIndex))
	if err != nil {
		return err
	}
	// We check if the block hash and send root match at our expected result.
	if state.GlobalState.BlockHash != validatedGlobalState.BlockHash || state.GlobalState.SendRoot != validatedGlobalState.SendRoot {
		return l2stateprovider.ErrNoExecutionState
	}
	return nil
}

// ExecutionStateAfterBatchCount Produces the l2 state to assert at the message number specified.
// Makes sure that PosInBatch is always 0
func (s *StateManager) ExecutionStateAfterBatchCount(ctx context.Context, batchCount uint64) (*protocol.ExecutionState, error) {
	if batchCount == 0 {
		return nil, errors.New("batch count cannot be zero")
	}
	batchIndex := batchCount - 1
	messageCount, err := s.validator.inboxTracker.GetBatchMessageCount(batchIndex)
	if err != nil {
		if strings.Contains(err.Error(), "not found") {
			return nil, fmt.Errorf("%w: batch count %d", l2stateprovider.ErrChainCatchingUp, batchCount)
		}
		return nil, err
	}
	globalState, err := s.findGlobalStateFromMessageCountAndBatch(messageCount, l2stateprovider.Batch(batchIndex))
	if err != nil {
		return nil, err
	}
	executionState := &protocol.ExecutionState{
		GlobalState:   protocol.GoGlobalState(globalState),
		MachineStatus: protocol.MachineStatusFinished,
	}
	// If the execution state did not consume all messages in a batch, we then return
	// the next batch's execution state.
	if executionState.GlobalState.PosInBatch != 0 {
		executionState.GlobalState.Batch += 1
		executionState.GlobalState.PosInBatch = 0
	}
	return executionState, nil
}

func (s *StateManager) StatesInBatchRange(
	fromHeight,
	toHeight l2stateprovider.Height,
	fromBatch,
	toBatch l2stateprovider.Batch,
<<<<<<< HEAD
) (mmap.Mmap, error) {
	// Check integrity of the arguments.
	if fromBatch > toBatch {
		return nil, fmt.Errorf("from batch %v is greater than to batch %v", fromBatch, toBatch)
	}
	if fromHeight > toHeight {
		return nil, fmt.Errorf("from height %v is greater than to height %v", fromHeight, toHeight)
=======
) ([]common.Hash, []validator.GoGlobalState, error) {
	// Check the integrity of the arguments.
	if fromBatch >= toBatch {
		return nil, nil, fmt.Errorf("from batch %v cannot be greater than or equal to batch %v", fromBatch, toBatch)
	}
	if fromHeight > toHeight {
		return nil, nil, fmt.Errorf("from height %v cannot be greater than to height %v", fromHeight, toHeight)
>>>>>>> a237cf28
	}
	// Compute the total desired hashes from this request.
	totalDesiredHashes := (toHeight - fromHeight) + 1

	// Get the fromBatch's message count.
	prevBatchMsgCount, err := s.validator.inboxTracker.GetBatchMessageCount(uint64(fromBatch) - 1)
	if err != nil {
		return nil, err
	}
	executionResult, err := s.validator.streamer.ResultAtCount(prevBatchMsgCount)
	if err != nil {
		return nil, err
	}
<<<<<<< HEAD
	if gs.PosInBatch == 0 {
		return nil, errors.New("final state of batch cannot be at position zero")
	}
	// The start state root of our history commitment starts at `batch: fromBatch, pos: 0` using the state
	// from the last batch.
	gs.Batch += 1
	gs.PosInBatch = 0

	// Check if there are enough messages in the range to satisfy our request.
	totalDesiredHashes := (toHeight - fromHeight) + 1
	stateRootsMmap, err := mmap.NewMmap(int(totalDesiredHashes))
	numStateRoots := 0
	if err != nil {
		return nil, err
	}
	stateRootsMmap.Set(0, crypto.Keccak256Hash([]byte("Machine finished:"), gs.Hash().Bytes()))
	numStateRoots++

	// We can return early if all we want is one hash.
	if totalDesiredHashes == 1 && fromHeight == 0 && toHeight == 0 {
		return stateRootsMmap, nil
=======
	startState := validator.GoGlobalState{
		BlockHash:  executionResult.BlockHash,
		SendRoot:   executionResult.SendRoot,
		Batch:      uint64(fromBatch),
		PosInBatch: 0,
>>>>>>> a237cf28
	}
	machineHashes := []common.Hash{machineHash(startState)}
	states := []validator.GoGlobalState{startState}

	for batch := fromBatch; batch < toBatch; batch++ {
		batchMessageCount, err := s.validator.inboxTracker.GetBatchMessageCount(uint64(batch))
		if err != nil {
			return nil, err
		}
		messagesInBatch := batchMessageCount - prevBatchMsgCount

		// Obtain the states for each message in the batch.
		for i := uint64(0); i < uint64(messagesInBatch); i++ {
			msgIndex := uint64(prevBatchMsgCount) + i
			messageCount := msgIndex + 1
			executionResult, err := s.validator.streamer.ResultAtCount(arbutil.MessageIndex(messageCount))
			if err != nil {
				stateRootsMmap.Free()
				return nil, err
			}
<<<<<<< HEAD

			stateRootsMmap.Set(numStateRoots,
				crypto.Keccak256Hash([]byte("Machine finished:"), gs.Hash().Bytes()))
			numStateRoots++
			lastGlobalState = gs
		}
		prevBatchMsgCount = msgCount
		lastGlobalState.Batch += 1
		lastGlobalState.PosInBatch = 0
		stateRootsMmap.Set(numStateRoots,
			crypto.Keccak256Hash([]byte("Machine finished:"), lastGlobalState.Hash().Bytes()))
		numStateRoots++
	}

	lastStateRoot := stateRootsMmap.Get(numStateRoots - 1)
	for i := numStateRoots; i < int(totalDesiredHashes); i++ {
		stateRootsMmap.Set(i, lastStateRoot)
	}
	return stateRootsMmap.SubMmap(int(fromHeight), int(toHeight+1)), nil
=======
			// If the position in batch is equal to the number of messages in the batch,
			// we do not include this state, instead, we break and include the state
			// that fully consumes the batch.
			if i+1 == uint64(messagesInBatch) {
				break
			}
			state := validator.GoGlobalState{
				BlockHash:  executionResult.BlockHash,
				SendRoot:   executionResult.SendRoot,
				Batch:      uint64(batch),
				PosInBatch: i + 1,
			}
			states = append(states, state)
			machineHashes = append(machineHashes, machineHash(state))
		}

		// Fully consume the batch.
		executionResult, err := s.validator.streamer.ResultAtCount(batchMessageCount)
		if err != nil {
			return nil, nil, err
		}
		state := validator.GoGlobalState{
			BlockHash:  executionResult.BlockHash,
			SendRoot:   executionResult.SendRoot,
			Batch:      uint64(batch) + 1,
			PosInBatch: 0,
		}
		states = append(states, state)
		machineHashes = append(machineHashes, machineHash(state))
		prevBatchMsgCount = batchMessageCount
	}
	for uint64(len(machineHashes)) < uint64(totalDesiredHashes) {
		machineHashes = append(machineHashes, machineHashes[len(machineHashes)-1])
	}
	return machineHashes[fromHeight : toHeight+1], states, nil
}

func machineHash(gs validator.GoGlobalState) common.Hash {
	return crypto.Keccak256Hash([]byte("Machine finished:"), gs.Hash().Bytes())
>>>>>>> a237cf28
}

func (s *StateManager) findGlobalStateFromMessageCountAndBatch(count arbutil.MessageIndex, batchIndex l2stateprovider.Batch) (validator.GoGlobalState, error) {
	var prevBatchMsgCount arbutil.MessageIndex
	var err error
	if batchIndex > 0 {
		prevBatchMsgCount, err = s.validator.inboxTracker.GetBatchMessageCount(uint64(batchIndex) - 1)
		if err != nil {
			return validator.GoGlobalState{}, err
		}
		if prevBatchMsgCount > count {
			return validator.GoGlobalState{}, errors.New("bad batch provided")
		}
	}
	res, err := s.validator.streamer.ResultAtCount(count)
	if err != nil {
		return validator.GoGlobalState{}, fmt.Errorf("%s: could not check if we have result at count %d: %w", s.validatorName, count, err)
	}
	return validator.GoGlobalState{
		BlockHash:  res.BlockHash,
		SendRoot:   res.SendRoot,
		Batch:      uint64(batchIndex),
		PosInBatch: uint64(count - prevBatchMsgCount),
	}, nil
}

// L2MessageStatesUpTo Computes a block history commitment from a start L2 message to an end L2 message index
// and up to a required batch index. The hashes used for this commitment are the machine hashes
// at each message number.
func (s *StateManager) L2MessageStatesUpTo(
	_ context.Context,
	fromHeight l2stateprovider.Height,
	toHeight option.Option[l2stateprovider.Height],
	fromBatch,
	toBatch l2stateprovider.Batch,
) (mmap.Mmap, error) {
	var to l2stateprovider.Height
	if !toHeight.IsNone() {
		to = toHeight.Unwrap()
	} else {
		blockChallengeLeafHeight := s.challengeLeafHeights[0]
		to = blockChallengeLeafHeight
	}
	items, err := s.StatesInBatchRange(fromHeight, to, fromBatch, toBatch)
	if err != nil {
		return nil, err
	}
	return items, nil
}

// CollectMachineHashes Collects a list of machine hashes at a message number based on some configuration parameters.
func (s *StateManager) CollectMachineHashes(
	ctx context.Context, cfg *l2stateprovider.HashCollectorConfig,
) (mmap.Mmap, error) {
	s.Lock()
	defer s.Unlock()
	prevBatchMsgCount, err := s.validator.inboxTracker.GetBatchMessageCount(uint64(cfg.FromBatch - 1))
	if err != nil {
		return nil, fmt.Errorf("could not get batch message count at %d: %w", cfg.FromBatch, err)
	}
	messageNum := prevBatchMsgCount + arbutil.MessageIndex(cfg.BlockChallengeHeight)
	cacheKey := &challengecache.Key{
		WavmModuleRoot: cfg.WasmModuleRoot,
		MessageHeight:  protocol.Height(messageNum),
		StepHeights:    cfg.StepHeights,
	}
	if s.historyCache != nil {
		cachedRoots, err := s.historyCache.Get(cacheKey, cfg.NumDesiredHashes)
		switch {
		case err == nil:
			return cachedRoots, nil
		case !errors.Is(err, challengecache.ErrNotFoundInCache):
			return nil, err
		}
	}
	entry, err := s.validator.CreateReadyValidationEntry(ctx, messageNum)
	if err != nil {
		return nil, err
	}
	input, err := entry.ToInput()
	if err != nil {
		return nil, err
	}
	execRun, err := s.validator.execSpawner.CreateExecutionRun(cfg.WasmModuleRoot, input).Await(ctx)
	if err != nil {
		return nil, err
	}
	stepLeaves := execRun.GetLeavesWithStepSize(uint64(cfg.MachineStartIndex), uint64(cfg.StepSize), cfg.NumDesiredHashes)
	result, err := stepLeaves.Await(ctx)
	if err != nil {
		return nil, err
	}
	// Do not save a history commitment of length 1 to the cache.
	if len(result) > 1 && s.historyCache != nil {
		if err := s.historyCache.Put(cacheKey, result); err != nil {
			if !errors.Is(err, challengecache.ErrFileAlreadyExists) {
				return nil, err
			}
		}
	}
	return result, nil
}

// CollectProof Collects osp of at a message number and OpcodeIndex .
func (s *StateManager) CollectProof(
	ctx context.Context,
	wasmModuleRoot common.Hash,
	fromBatch l2stateprovider.Batch,
	blockChallengeHeight l2stateprovider.Height,
	machineIndex l2stateprovider.OpcodeIndex,
) ([]byte, error) {
	prevBatchMsgCount, err := s.validator.inboxTracker.GetBatchMessageCount(uint64(fromBatch) - 1)
	if err != nil {
		return nil, err
	}
	messageNum := prevBatchMsgCount + arbutil.MessageIndex(blockChallengeHeight)
	entry, err := s.validator.CreateReadyValidationEntry(ctx, messageNum)
	if err != nil {
		return nil, err
	}
	input, err := entry.ToInput()
	if err != nil {
		return nil, err
	}
	execRun, err := s.validator.execSpawner.CreateExecutionRun(wasmModuleRoot, input).Await(ctx)
	if err != nil {
		return nil, err
	}
	oneStepProofPromise := execRun.GetProofAt(uint64(machineIndex))
	return oneStepProofPromise.Await(ctx)
}<|MERGE_RESOLUTION|>--- conflicted
+++ resolved
@@ -19,10 +19,7 @@
 	"github.com/OffchainLabs/bold/challenge-manager/types"
 	"github.com/OffchainLabs/bold/containers/option"
 	l2stateprovider "github.com/OffchainLabs/bold/layer2-state-provider"
-<<<<<<< HEAD
 	"github.com/OffchainLabs/bold/mmap"
-=======
->>>>>>> a237cf28
 
 	"github.com/offchainlabs/nitro/arbutil"
 	challengecache "github.com/offchainlabs/nitro/staker/challenge-cache"
@@ -187,23 +184,13 @@
 	toHeight l2stateprovider.Height,
 	fromBatch,
 	toBatch l2stateprovider.Batch,
-<<<<<<< HEAD
 ) (mmap.Mmap, error) {
-	// Check integrity of the arguments.
-	if fromBatch > toBatch {
-		return nil, fmt.Errorf("from batch %v is greater than to batch %v", fromBatch, toBatch)
-	}
-	if fromHeight > toHeight {
-		return nil, fmt.Errorf("from height %v is greater than to height %v", fromHeight, toHeight)
-=======
-) ([]common.Hash, []validator.GoGlobalState, error) {
 	// Check the integrity of the arguments.
 	if fromBatch >= toBatch {
-		return nil, nil, fmt.Errorf("from batch %v cannot be greater than or equal to batch %v", fromBatch, toBatch)
+		return nil, fmt.Errorf("from batch %v cannot be greater than or equal to batch %v", fromBatch, toBatch)
 	}
 	if fromHeight > toHeight {
-		return nil, nil, fmt.Errorf("from height %v cannot be greater than to height %v", fromHeight, toHeight)
->>>>>>> a237cf28
+		return nil, fmt.Errorf("from height %v cannot be greater than to height %v", fromHeight, toHeight)
 	}
 	// Compute the total desired hashes from this request.
 	totalDesiredHashes := (toHeight - fromHeight) + 1
@@ -217,42 +204,24 @@
 	if err != nil {
 		return nil, err
 	}
-<<<<<<< HEAD
-	if gs.PosInBatch == 0 {
-		return nil, errors.New("final state of batch cannot be at position zero")
-	}
-	// The start state root of our history commitment starts at `batch: fromBatch, pos: 0` using the state
-	// from the last batch.
-	gs.Batch += 1
-	gs.PosInBatch = 0
-
-	// Check if there are enough messages in the range to satisfy our request.
-	totalDesiredHashes := (toHeight - fromHeight) + 1
-	stateRootsMmap, err := mmap.NewMmap(int(totalDesiredHashes))
-	numStateRoots := 0
-	if err != nil {
-		return nil, err
-	}
-	stateRootsMmap.Set(0, crypto.Keccak256Hash([]byte("Machine finished:"), gs.Hash().Bytes()))
-	numStateRoots++
-
-	// We can return early if all we want is one hash.
-	if totalDesiredHashes == 1 && fromHeight == 0 && toHeight == 0 {
-		return stateRootsMmap, nil
-=======
 	startState := validator.GoGlobalState{
 		BlockHash:  executionResult.BlockHash,
 		SendRoot:   executionResult.SendRoot,
 		Batch:      uint64(fromBatch),
 		PosInBatch: 0,
->>>>>>> a237cf28
-	}
-	machineHashes := []common.Hash{machineHash(startState)}
-	states := []validator.GoGlobalState{startState}
+	}
+	machineHashesMmap, err := mmap.NewMmap(int(totalDesiredHashes))
+	numStateRoots := 0
+	if err != nil {
+		return nil, err
+	}
+	machineHashesMmap.Set(numStateRoots, machineHash(startState))
+	numStateRoots++
 
 	for batch := fromBatch; batch < toBatch; batch++ {
 		batchMessageCount, err := s.validator.inboxTracker.GetBatchMessageCount(uint64(batch))
 		if err != nil {
+			machineHashesMmap.Free()
 			return nil, err
 		}
 		messagesInBatch := batchMessageCount - prevBatchMsgCount
@@ -263,30 +232,9 @@
 			messageCount := msgIndex + 1
 			executionResult, err := s.validator.streamer.ResultAtCount(arbutil.MessageIndex(messageCount))
 			if err != nil {
-				stateRootsMmap.Free()
+				machineHashesMmap.Free()
 				return nil, err
 			}
-<<<<<<< HEAD
-
-			stateRootsMmap.Set(numStateRoots,
-				crypto.Keccak256Hash([]byte("Machine finished:"), gs.Hash().Bytes()))
-			numStateRoots++
-			lastGlobalState = gs
-		}
-		prevBatchMsgCount = msgCount
-		lastGlobalState.Batch += 1
-		lastGlobalState.PosInBatch = 0
-		stateRootsMmap.Set(numStateRoots,
-			crypto.Keccak256Hash([]byte("Machine finished:"), lastGlobalState.Hash().Bytes()))
-		numStateRoots++
-	}
-
-	lastStateRoot := stateRootsMmap.Get(numStateRoots - 1)
-	for i := numStateRoots; i < int(totalDesiredHashes); i++ {
-		stateRootsMmap.Set(i, lastStateRoot)
-	}
-	return stateRootsMmap.SubMmap(int(fromHeight), int(toHeight+1)), nil
-=======
 			// If the position in batch is equal to the number of messages in the batch,
 			// we do not include this state, instead, we break and include the state
 			// that fully consumes the batch.
@@ -299,14 +247,15 @@
 				Batch:      uint64(batch),
 				PosInBatch: i + 1,
 			}
-			states = append(states, state)
-			machineHashes = append(machineHashes, machineHash(state))
+			machineHashesMmap.Set(numStateRoots, machineHash(state))
+			numStateRoots++
 		}
 
 		// Fully consume the batch.
 		executionResult, err := s.validator.streamer.ResultAtCount(batchMessageCount)
 		if err != nil {
-			return nil, nil, err
+			machineHashesMmap.Free()
+			return nil, err
 		}
 		state := validator.GoGlobalState{
 			BlockHash:  executionResult.BlockHash,
@@ -314,19 +263,19 @@
 			Batch:      uint64(batch) + 1,
 			PosInBatch: 0,
 		}
-		states = append(states, state)
-		machineHashes = append(machineHashes, machineHash(state))
+		machineHashesMmap.Set(numStateRoots, machineHash(state))
+		numStateRoots++
 		prevBatchMsgCount = batchMessageCount
 	}
-	for uint64(len(machineHashes)) < uint64(totalDesiredHashes) {
-		machineHashes = append(machineHashes, machineHashes[len(machineHashes)-1])
-	}
-	return machineHashes[fromHeight : toHeight+1], states, nil
+	lastMachineHashes := machineHashesMmap.Get(numStateRoots - 1)
+	for i := numStateRoots; i < int(totalDesiredHashes); i++ {
+		machineHashesMmap.Set(i, lastMachineHashes)
+	}
+	return machineHashesMmap.SubMmap(int(fromHeight), int(toHeight+1)), nil
 }
 
 func machineHash(gs validator.GoGlobalState) common.Hash {
 	return crypto.Keccak256Hash([]byte("Machine finished:"), gs.Hash().Bytes())
->>>>>>> a237cf28
 }
 
 func (s *StateManager) findGlobalStateFromMessageCountAndBatch(count arbutil.MessageIndex, batchIndex l2stateprovider.Batch) (validator.GoGlobalState, error) {
