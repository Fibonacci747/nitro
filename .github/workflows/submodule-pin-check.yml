--- conflicted
+++ resolved
@@ -30,11 +30,7 @@
         run: |
           status_state="pending"
           declare -Ar exceptions=(
-<<<<<<< HEAD
-            [contracts]=origin/develop
-=======
             [contracts]=origin/deploy
->>>>>>> 3c87f7b2
             [contracts-legacy]=origin/v2-main
             [nitro-testnode]=origin/master
             [bold]=origin/main
