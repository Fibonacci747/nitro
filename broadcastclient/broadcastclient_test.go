--- conflicted
+++ resolved
@@ -105,12 +105,8 @@
 
 	go func() {
 		for i := 0; i < messageCount; i++ {
-<<<<<<< HEAD
+			// #nosec G115
 			Require(t, b.BroadcastSingle(arbostypes.TestMessageWithMetadataAndRequestId, arbutil.MessageIndex(i), nil, nil))
-=======
-			// #nosec G115
-			Require(t, b.BroadcastSingle(arbostypes.TestMessageWithMetadataAndRequestId, arbutil.MessageIndex(i), nil))
->>>>>>> 7219c331
 		}
 	}()
 
@@ -161,12 +157,8 @@
 
 	go func() {
 		for i := 0; i < messageCount; i++ {
-<<<<<<< HEAD
+			// #nosec G115
 			Require(t, b.BroadcastSingle(arbostypes.TestMessageWithMetadataAndRequestId, arbutil.MessageIndex(i), nil, nil))
-=======
-			// #nosec G115
-			Require(t, b.BroadcastSingle(arbostypes.TestMessageWithMetadataAndRequestId, arbutil.MessageIndex(i), nil))
->>>>>>> 7219c331
 		}
 	}()
 
