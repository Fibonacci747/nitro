// Copyright 2021-2022, Offchain Labs, Inc.
// For license information, see https://github.com/nitro/blob/master/LICENSE

package broadcastclient

import (
	"context"
	"crypto/tls"
	"encoding/json"
	"errors"
	"fmt"
	"io"
	"net"
	"net/http"
	"strconv"
	"strings"
	"sync"
	"sync/atomic"
	"time"

	"github.com/gobwas/httphead"
	"github.com/gobwas/ws"
	"github.com/gobwas/ws/wsflate"
	flag "github.com/spf13/pflag"

	"github.com/ethereum/go-ethereum/log"
	"github.com/ethereum/go-ethereum/metrics"

	"github.com/offchainlabs/nitro/arbutil"
	"github.com/offchainlabs/nitro/broadcaster"
	"github.com/offchainlabs/nitro/util/contracts"
	"github.com/offchainlabs/nitro/util/signature"
	"github.com/offchainlabs/nitro/util/stopwaiter"
	"github.com/offchainlabs/nitro/wsbroadcastserver"
)

var (
	sourcesConnectedGauge    = metrics.NewRegisteredGauge("arb/feed/sources/connected", nil)
	sourcesDisconnectedGauge = metrics.NewRegisteredGauge("arb/feed/sources/disconnected", nil)
)

type FeedConfig struct {
	Output wsbroadcastserver.BroadcasterConfig `koanf:"output" reload:"hot"`
	Input  Config                              `koanf:"input" reload:"hot"`
}

func (fc *FeedConfig) Validate() error {
	return fc.Output.Validate()
}

func FeedConfigAddOptions(prefix string, f *flag.FlagSet, feedInputEnable bool, feedOutputEnable bool) {
	if feedInputEnable {
		ConfigAddOptions(prefix+".input", f)
	}
	if feedOutputEnable {
		wsbroadcastserver.BroadcasterConfigAddOptions(prefix+".output", f)
	}
}

var FeedConfigDefault = FeedConfig{
	Output: wsbroadcastserver.DefaultBroadcasterConfig,
	Input:  DefaultConfig,
}

type Config struct {
	ReconnectInitialBackoff time.Duration            `koanf:"reconnect-initial-backoff" reload:"hot"`
	ReconnectMaximumBackoff time.Duration            `koanf:"reconnect-maximum-backoff" reload:"hot"`
	RequireChainId          bool                     `koanf:"require-chain-id" reload:"hot"`
	RequireFeedVersion      bool                     `koanf:"require-feed-version" reload:"hot"`
	Timeout                 time.Duration            `koanf:"timeout" reload:"hot"`
	URL                     []string                 `koanf:"url"`
	Verify                  signature.VerifierConfig `koanf:"verify"`
	EnableCompression       bool                     `koanf:"enable-compression" reload:"hot"`
}

func (c *Config) Enable() bool {
	return len(c.URL) > 0 && c.URL[0] != ""
}

type ConfigFetcher func() *Config

func ConfigAddOptions(prefix string, f *flag.FlagSet) {
	f.Duration(prefix+".reconnect-initial-backoff", DefaultConfig.ReconnectInitialBackoff, "initial duration to wait before reconnect")
	f.Duration(prefix+".reconnect-maximum-backoff", DefaultConfig.ReconnectMaximumBackoff, "maximum duration to wait before reconnect")
	f.Bool(prefix+".require-chain-id", DefaultConfig.RequireChainId, "require chain id to be present on connect")
	f.Bool(prefix+".require-feed-version", DefaultConfig.RequireFeedVersion, "require feed version to be present on connect")
	f.Duration(prefix+".timeout", DefaultConfig.Timeout, "duration to wait before timing out connection to sequencer feed")
	f.StringSlice(prefix+".url", DefaultConfig.URL, "URL of sequencer feed source")
	signature.FeedVerifierConfigAddOptions(prefix+".verify", f)
	f.Bool(prefix+".enable-compression", DefaultConfig.EnableCompression, "enable per message deflate compression support")
}

var DefaultConfig = Config{
	ReconnectInitialBackoff: time.Second * 1,
	ReconnectMaximumBackoff: time.Second * 64,
	RequireChainId:          false,
	RequireFeedVersion:      false,
<<<<<<< HEAD
	Verifier:                signature.DefultFeedVerifierConfig,
	URLs:                    []string{},
=======
	Verify:                  signature.DefultFeedVerifierConfig,
	URL:                     []string{""},
>>>>>>> 6d85d4ae
	Timeout:                 20 * time.Second,
	EnableCompression:       true,
}

var DefaultTestConfig = Config{
	ReconnectInitialBackoff: 0,
	ReconnectMaximumBackoff: 0,
	RequireChainId:          false,
	RequireFeedVersion:      false,
	Verify:                  signature.DefultFeedVerifierConfig,
	URL:                     []string{""},
	Timeout:                 200 * time.Millisecond,
	EnableCompression:       true,
}

type TransactionStreamerInterface interface {
	AddBroadcastMessages(feedMessages []*broadcaster.BroadcastFeedMessage) error
}

type BroadcastClient struct {
	stopwaiter.StopWaiter

	config       ConfigFetcher
	websocketUrl string
	nextSeqNum   arbutil.MessageIndex
	sigVerifier  *signature.Verifier

	chainId uint64

	// Protects conn and shuttingDown
	connMutex sync.Mutex
	conn      net.Conn

	retryCount int64

	retrying                        bool
	shuttingDown                    bool
	confirmedSequenceNumberListener chan arbutil.MessageIndex
	txStreamer                      TransactionStreamerInterface
	fatalErrChan                    chan error
	adjustCount                     func(int32)
}

var ErrIncorrectFeedServerVersion = errors.New("incorrect feed server version")
var ErrIncorrectChainId = errors.New("incorrect chain id")
var ErrMissingChainId = errors.New("missing chain id")
var ErrMissingFeedServerVersion = errors.New("missing feed server version")

func NewBroadcastClient(
	config ConfigFetcher,
	websocketUrl string,
	chainId uint64,
	currentMessageCount arbutil.MessageIndex,
	txStreamer TransactionStreamerInterface,
	confirmedSequencerNumberListener chan arbutil.MessageIndex,
	fatalErrChan chan error,
	addrVerifier contracts.AddressVerifierInterface,
	adjustCount func(int32),
) (*BroadcastClient, error) {
	sigVerifier, err := signature.NewVerifier(&config().Verify, addrVerifier)
	if err != nil {
		return nil, err
	}
	return &BroadcastClient{
		config:                          config,
		websocketUrl:                    websocketUrl,
		chainId:                         chainId,
		nextSeqNum:                      currentMessageCount,
		txStreamer:                      txStreamer,
		confirmedSequenceNumberListener: confirmedSequencerNumberListener,
		fatalErrChan:                    fatalErrChan,
		sigVerifier:                     sigVerifier,
		adjustCount:                     adjustCount,
	}, err
}

func (bc *BroadcastClient) Start(ctxIn context.Context) {
	bc.StopWaiter.Start(ctxIn, bc)
	if bc.StopWaiter.Stopped() {
		log.Info("broadcast client has already been stopped, not starting")
		return
	}
	bc.LaunchThread(func(ctx context.Context) {
		backoffDuration := bc.config().ReconnectInitialBackoff
		for {
			earlyFrameData, err := bc.connect(ctx, bc.nextSeqNum)
			if errors.Is(err, ErrMissingChainId) ||
				errors.Is(err, ErrIncorrectChainId) ||
				errors.Is(err, ErrMissingFeedServerVersion) ||
				errors.Is(err, ErrIncorrectFeedServerVersion) {
				bc.fatalErrChan <- err
				return
			}
			if err == nil {
				bc.startBackgroundReader(earlyFrameData)
				break
			}
			log.Warn("failed connect to sequencer broadcast, waiting and retrying", "url", bc.websocketUrl, "err", err)
			timer := time.NewTimer(backoffDuration)
			if backoffDuration < bc.config().ReconnectMaximumBackoff {
				backoffDuration *= 2
			}
			select {
			case <-ctx.Done():
				timer.Stop()
				return
			case <-timer.C:
			}
		}
	})
}

func (bc *BroadcastClient) connect(ctx context.Context, nextSeqNum arbutil.MessageIndex) (io.Reader, error) {
	if len(bc.websocketUrl) == 0 {
		// Nothing to do
		return nil, nil
	}

	header := ws.HandshakeHeaderHTTP(http.Header{
		wsbroadcastserver.HTTPHeaderFeedClientVersion:       []string{strconv.Itoa(wsbroadcastserver.FeedClientVersion)},
		wsbroadcastserver.HTTPHeaderRequestedSequenceNumber: []string{strconv.FormatUint(uint64(nextSeqNum), 10)},
	})

	log.Info("connecting to arbitrum inbox message broadcaster", "url", bc.websocketUrl)
	var foundChainId bool
	var foundFeedServerVersion bool
	var chainId uint64
	var feedServerVersion uint64

	config := bc.config()
	var extensions []httphead.Option
	deflateExt := wsflate.DefaultParameters.Option()
	if config.EnableCompression {
		extensions = []httphead.Option{deflateExt}
	}
	timeoutDialer := ws.Dialer{
		Header: header,
		OnHeader: func(key, value []byte) (err error) {
			headerName := string(key)
			headerValue := string(value)
			if headerName == wsbroadcastserver.HTTPHeaderFeedServerVersion {
				foundFeedServerVersion = true
				feedServerVersion, err = strconv.ParseUint(headerValue, 0, 64)
				if err != nil {
					return err
				}
				if feedServerVersion != wsbroadcastserver.FeedServerVersion {
					log.Error(
						"incorrect feed server version",
						"expectedFeedServerVersion",
						wsbroadcastserver.FeedServerVersion,
						"actualFeedServerVersion",
						feedServerVersion,
					)
					return ErrIncorrectFeedServerVersion
				}
			} else if headerName == wsbroadcastserver.HTTPHeaderChainId {
				foundChainId = true
				chainId, err = strconv.ParseUint(headerValue, 0, 64)
				if err != nil {
					return err
				}
				if chainId != bc.chainId {
					log.Error(
						"incorrect chain id when connecting to server feed",
						"expectedChainId",
						bc.chainId,
						"actualChainId",
						chainId,
					)
					return ErrIncorrectChainId
				}
			}
			return nil
		},
		Timeout: 10 * time.Second,
		TLSConfig: &tls.Config{
			MinVersion: tls.VersionTLS12,
		},
		Extensions: extensions,
	}

	if bc.isShuttingDown() {
		return nil, nil
	}

	conn, br, _, err := timeoutDialer.Dial(ctx, bc.websocketUrl)
	if errors.Is(err, ErrIncorrectFeedServerVersion) || errors.Is(err, ErrIncorrectChainId) {
		return nil, err
	}
	if err != nil {
		return nil, fmt.Errorf("broadcast client unable to connect: %w", err)
	}
	if config.RequireChainId && !foundChainId {
		err := conn.Close()
		if err != nil {
			return nil, fmt.Errorf("error closing connection when missing chain id: %w", err)
		}
		return nil, ErrMissingChainId
	}
	if config.RequireFeedVersion && !foundFeedServerVersion {
		err := conn.Close()
		if err != nil {
			return nil, fmt.Errorf("error closing connection when missing feed server version: %w", err)
		}
		return nil, ErrMissingFeedServerVersion
	}

	var earlyFrameData io.Reader
	if br != nil {
		// Depending on how long the client takes to read the response, there may be
		// data after the WebSocket upgrade response in a single read from the socket,
		// ie WebSocket frames sent by the server. If this happens, Dial returns
		// a non-nil bufio.Reader so that data isn't lost. But beware, this buffered
		// reader is still hooked up to the socket; trying to read past what had already
		// been buffered will do a blocking read on the socket, so we have to wrap it
		// in a LimitedReader.
		earlyFrameData = io.LimitReader(br, int64(br.Buffered()))
	}

	bc.connMutex.Lock()
	bc.conn = conn
	bc.connMutex.Unlock()
	log.Info("Feed connected", "feedServerVersion", feedServerVersion, "chainId", chainId, "requestedSeqNum", nextSeqNum)

	return earlyFrameData, nil
}

func (bc *BroadcastClient) startBackgroundReader(earlyFrameData io.Reader) {
	bc.LaunchThread(func(ctx context.Context) {
		connected := false
		sourcesDisconnectedGauge.Inc(1)
		backoffDuration := bc.config().ReconnectInitialBackoff
		flateReader := wsbroadcastserver.NewFlateReader()
		for {
			select {
			case <-ctx.Done():
				return
			default:
			}

			var msg []byte
			var op ws.OpCode
			var err error
			config := bc.config()
			msg, op, err = wsbroadcastserver.ReadData(ctx, bc.conn, earlyFrameData, config.Timeout, ws.StateClientSide, config.EnableCompression, flateReader)
			if err != nil {
				if bc.isShuttingDown() {
					return
				}
				if strings.Contains(err.Error(), "i/o timeout") {
					log.Error("Server connection timed out without receiving data", "url", bc.websocketUrl, "err", err)
				} else if errors.Is(err, io.EOF) || errors.Is(err, io.ErrUnexpectedEOF) {
					log.Warn("readData returned EOF", "url", bc.websocketUrl, "opcode", int(op), "err", err)
				} else {
					log.Error("error calling readData", "url", bc.websocketUrl, "opcode", int(op), "err", err)
				}
				if connected {
					connected = false
					bc.adjustCount(-1)
					sourcesConnectedGauge.Dec(1)
					sourcesDisconnectedGauge.Inc(1)
				}
				_ = bc.conn.Close()
				timer := time.NewTimer(backoffDuration)
				if backoffDuration < bc.config().ReconnectMaximumBackoff {
					backoffDuration *= 2
				}
				select {
				case <-ctx.Done():
					timer.Stop()
					return
				case <-timer.C:
				}
				earlyFrameData = bc.retryConnect(ctx)
				continue
			}
			backoffDuration = bc.config().ReconnectInitialBackoff

			if msg != nil {
				res := broadcaster.BroadcastMessage{}
				err = json.Unmarshal(msg, &res)
				if err != nil {
					log.Error("error unmarshalling message", "msg", msg, "err", err)
					continue
				}

				if !connected {
					connected = true
					sourcesDisconnectedGauge.Dec(1)
					sourcesConnectedGauge.Inc(1)
					bc.adjustCount(1)
				}
				if len(res.Messages) > 0 {
					log.Debug("received batch item", "count", len(res.Messages), "first seq", res.Messages[0].SequenceNumber)
				} else if res.ConfirmedSequenceNumberMessage != nil {
					log.Debug("confirmed sequence number", "seq", res.ConfirmedSequenceNumberMessage.SequenceNumber)
				} else {
					log.Debug("received broadcast with no messages populated", "length", len(msg))
				}
				if res.Version == 1 {
					if len(res.Messages) > 0 {
						for _, message := range res.Messages {
							if message == nil {
								log.Warn("ignoring nil feed message")
								continue
							}

							err := bc.isValidSignature(ctx, message)
							if err != nil {
								log.Error("error validating feed signature", "error", err, "sequence number", message.SequenceNumber)
								bc.fatalErrChan <- fmt.Errorf("error validating feed signature %v: %w", message.SequenceNumber, err)
								continue
							}

							bc.nextSeqNum = message.SequenceNumber + 1
						}
						if err := bc.txStreamer.AddBroadcastMessages(res.Messages); err != nil {
							log.Error("Error adding message from Sequencer Feed", "err", err)
						}
					}
					if res.ConfirmedSequenceNumberMessage != nil && bc.confirmedSequenceNumberListener != nil {
						bc.confirmedSequenceNumberListener <- res.ConfirmedSequenceNumberMessage.SequenceNumber
					}
				}
			}
		}
	})
}

func (bc *BroadcastClient) GetRetryCount() int64 {
	return atomic.LoadInt64(&bc.retryCount)
}

func (bc *BroadcastClient) isShuttingDown() bool {
	bc.connMutex.Lock()
	defer bc.connMutex.Unlock()
	return bc.shuttingDown
}

func (bc *BroadcastClient) retryConnect(ctx context.Context) io.Reader {
	maxWaitDuration := 15 * time.Second
	waitDuration := 500 * time.Millisecond
	bc.retrying = true

	for !bc.isShuttingDown() {
		timer := time.NewTimer(waitDuration)
		select {
		case <-ctx.Done():
			timer.Stop()
			return nil
		case <-timer.C:
		}

		atomic.AddInt64(&bc.retryCount, 1)
		earlyFrameData, err := bc.connect(ctx, bc.nextSeqNum)
		if err == nil {
			bc.retrying = false
			return earlyFrameData
		}

		if waitDuration < maxWaitDuration {
			waitDuration += 500 * time.Millisecond
		}
	}
	return nil
}

func (bc *BroadcastClient) StopAndWait() {
	log.Debug("closing broadcaster client connection")
	bc.StopWaiter.StopAndWait()
	bc.connMutex.Lock()
	defer bc.connMutex.Unlock()

	if !bc.shuttingDown {
		bc.shuttingDown = true
		if bc.conn != nil {
			_ = bc.conn.Close()
		}
	}
}

func (bc *BroadcastClient) isValidSignature(ctx context.Context, message *broadcaster.BroadcastFeedMessage) error {
	if bc.config().Verify.Dangerous.AcceptMissing && bc.sigVerifier == nil {
		// Verifier disabled
		return nil
	}
	hash, err := message.Hash(bc.chainId)
	if err != nil {
		return fmt.Errorf("error getting message hash for sequence number %v: %w", message.SequenceNumber, err)
	}
	return bc.sigVerifier.VerifyHash(ctx, message.Signature, hash)
}<|MERGE_RESOLUTION|>--- conflicted
+++ resolved
@@ -95,13 +95,8 @@
 	ReconnectMaximumBackoff: time.Second * 64,
 	RequireChainId:          false,
 	RequireFeedVersion:      false,
-<<<<<<< HEAD
-	Verifier:                signature.DefultFeedVerifierConfig,
-	URLs:                    []string{},
-=======
 	Verify:                  signature.DefultFeedVerifierConfig,
-	URL:                     []string{""},
->>>>>>> 6d85d4ae
+	URL:                     []string{},
 	Timeout:                 20 * time.Second,
 	EnableCompression:       true,
 }
