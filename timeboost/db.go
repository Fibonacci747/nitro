package timeboost

import (
	"encoding/hex"
	"fmt"
	"io/fs"
	"os"
	"path/filepath"
	"strings"
	"sync"

	"github.com/jmoiron/sqlx"
	_ "github.com/mattn/go-sqlite3"
)

const sqliteFileName = "validated_bids.db?_journal_mode=WAL"

type SqliteDatabase struct {
	sqlDB               *sqlx.DB
	lock                sync.Mutex
	currentTableVersion int
}

func NewDatabase(path string) (*SqliteDatabase, error) {
	//#nosec G304
	if _, err := os.Stat(path); err != nil {
		if err = os.MkdirAll(path, fs.ModeDir); err != nil {
			return nil, err
		}
	}
	filePath := filepath.Join(path, sqliteFileName)
	db, err := sqlx.Open("sqlite3", filePath)
	if err != nil {
		return nil, err
	}
	err = dbInit(db, schemaList)
	if err != nil {
		return nil, err
	}
	return &SqliteDatabase{
		sqlDB:               db,
		currentTableVersion: -1,
	}, nil
}

func dbInit(db *sqlx.DB, schemaList []string) error {
	version, err := fetchVersion(db)
	if err != nil {
		return err
	}
	for index, schema := range schemaList {
		// If the current version is less than the version of the schema, update the database
		if index+1 > version {
			err = executeSchema(db, schema, index+1)
			if err != nil {
				return err
			}
		}
	}
	return nil
}

func fetchVersion(db *sqlx.DB) (int, error) {
	flagValue := make([]int, 0)
	// Fetch the current version of the database
	err := db.Select(&flagValue, "SELECT FlagValue FROM Flags WHERE FlagName = 'CurrentVersion'")
	if err != nil {
		if !strings.Contains(err.Error(), "no such table") {
			return 0, err
		}
		// If the table doesn't exist, create it
		_, err = db.Exec(flagSetup)
		if err != nil {
			return 0, err
		}
		// Fetch the current version of the database
		err = db.Select(&flagValue, "SELECT FlagValue FROM Flags WHERE FlagName = 'CurrentVersion'")
		if err != nil {
			return 0, err
		}
	}
	if len(flagValue) > 0 {
		return flagValue[0], nil
	} else {
		return 0, fmt.Errorf("no version found")
	}
}

func executeSchema(db *sqlx.DB, schema string, version int) error {
	// Begin a transaction, so that we update the version and execute the schema atomically
	tx, err := db.Beginx()
	if err != nil {
		return err
	}

	// Execute the schema
	_, err = tx.Exec(schema)
	if err != nil {
		return err
	}
	// Update the version of the database
	_, err = tx.Exec(fmt.Sprintf("UPDATE Flags SET FlagValue = %d WHERE FlagName = 'CurrentVersion'", version))
	if err != nil {
		return err
	}
	return tx.Commit()
}

func (d *SqliteDatabase) InsertBid(b *ValidatedBid) error {
	d.lock.Lock()
	defer d.lock.Unlock()
	query := `INSERT INTO Bids (
        ChainID, Bidder, ExpressLaneController, AuctionContractAddress, Round, Amount, Signature
    ) VALUES (
        :ChainID, :Bidder, :ExpressLaneController, :AuctionContractAddress, :Round, :Amount, :Signature
    )`
	params := map[string]interface{}{
		"ChainID":                b.ChainId.String(),
		"Bidder":                 b.Bidder.Hex(),
		"ExpressLaneController":  b.ExpressLaneController.Hex(),
		"AuctionContractAddress": b.AuctionContractAddress.Hex(),
		"Round":                  b.Round,
		"Amount":                 b.Amount.String(),
		"Signature":              hex.EncodeToString(b.Signature),
	}
	_, err := d.sqlDB.NamedExec(query, params)
	if err != nil {
		return err
	}
	return nil
}

func (d *SqliteDatabase) GetBids(maxDbRows int) ([]*SqliteDatabaseBid, uint64, error) {
	d.lock.Lock()
	defer d.lock.Unlock()

	// First check if there are any bids at all
	var count int
	if err := d.sqlDB.Get(&count, "SELECT COUNT(*) FROM Bids"); err != nil {
		return nil, 0, fmt.Errorf("failed to check if bids exist: %w", err)
	}

	// If no bids exist, return empty result
	if count == 0 {
		return []*SqliteDatabaseBid{}, 0, nil
	}

	var maxRound uint64
	query := `SELECT MAX(Round) FROM Bids`
	err := d.sqlDB.Get(&maxRound, query)
	if err != nil {
		return nil, 0, fmt.Errorf("failed to fetch maxRound from bids: %w", err)
	}

	var sqlDBbids []*SqliteDatabaseBid
	if maxDbRows == 0 {
		if err := d.sqlDB.Select(&sqlDBbids, "SELECT * FROM Bids WHERE Round < ? ORDER BY Round ASC", maxRound); err != nil {
			return nil, 0, err
		}
		return sqlDBbids, maxRound, nil
	}
	if err := d.sqlDB.Select(&sqlDBbids, "SELECT * FROM Bids WHERE Round < ? ORDER BY Round ASC LIMIT ?", maxRound, maxDbRows); err != nil {
		return nil, 0, err
	}
	// We should return a contiguous set of bids
	for i := len(sqlDBbids) - 1; i > 0; i-- {
		if sqlDBbids[i].Round != sqlDBbids[i-1].Round {
			return sqlDBbids[:i], sqlDBbids[i].Round, nil
		}
	}
	// If we can't determine a contiguous set of bids, we abort and retry again.
<<<<<<< HEAD
	// Saves us from cases where we sometimes push same batch data twice
=======
	// Saves us from cases where we sometimes push the same batch data twice
>>>>>>> b0ecaa44
	return nil, 0, nil
}

func (d *SqliteDatabase) DeleteBids(round uint64) error {
	d.lock.Lock()
	defer d.lock.Unlock()
	query := `DELETE FROM Bids WHERE Round < ?`
	_, err := d.sqlDB.Exec(query, round)
	return err
}<|MERGE_RESOLUTION|>--- conflicted
+++ resolved
@@ -169,11 +169,7 @@
 		}
 	}
 	// If we can't determine a contiguous set of bids, we abort and retry again.
-<<<<<<< HEAD
-	// Saves us from cases where we sometimes push same batch data twice
-=======
 	// Saves us from cases where we sometimes push the same batch data twice
->>>>>>> b0ecaa44
 	return nil, 0, nil
 }
 
